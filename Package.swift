--- conflicted
+++ resolved
@@ -14,24 +14,14 @@
         .library(name: "_ConnectionPoolModule", targets: ["_ConnectionPoolModule"]),
     ],
     dependencies: [
-<<<<<<< HEAD
-        .package(url: "https://github.com/apple/swift-atomics.git", from: "1.1.0"),
+        .package(url: "https://github.com/apple/swift-atomics.git", from: "1.2.0"),
         .package(url: "https://github.com/apple/swift-collections.git", from: "1.0.4"),
-        .package(url: "https://github.com/apple/swift-nio.git", from: "2.58.0"),
-        .package(url: "https://github.com/apple/swift-nio-transport-services.git", from: "1.18.0"),
-        .package(url: "https://github.com/apple/swift-nio-ssl.git", from: "2.23.1"),
-        .package(url: "https://github.com/apple/swift-crypto.git", "1.0.0" ..< "3.0.0"),
-        .package(url: "https://github.com/apple/swift-metrics.git", from: "2.0.0"),
-        .package(url: "https://github.com/apple/swift-log.git", from: "1.5.2"),
-=======
-        .package(url: "https://github.com/apple/swift-atomics.git", from: "1.2.0"),
         .package(url: "https://github.com/apple/swift-nio.git", from: "2.59.0"),
         .package(url: "https://github.com/apple/swift-nio-transport-services.git", from: "1.19.0"),
         .package(url: "https://github.com/apple/swift-nio-ssl.git", from: "2.25.0"),
         .package(url: "https://github.com/apple/swift-crypto.git", "2.0.0" ..< "4.0.0"),
         .package(url: "https://github.com/apple/swift-metrics.git", from: "2.4.1"),
         .package(url: "https://github.com/apple/swift-log.git", from: "1.5.3"),
->>>>>>> 4ab6d0aa
     ],
     targets: [
         .target(
