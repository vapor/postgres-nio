
@available(macOS 13.0, iOS 16.0, tvOS 16.0, watchOS 9.0, *)
public struct ConnectionAndMetadata<Connection: PooledConnection>: Sendable {

    public var connection: Connection

    public var maximalStreamsOnConnection: UInt16

    public init(connection: Connection, maximalStreamsOnConnection: UInt16) {
        self.connection = connection
        self.maximalStreamsOnConnection = maximalStreamsOnConnection
    }
}

/// A connection that can be pooled in a ``ConnectionPool``
public protocol PooledConnection: AnyObject, Sendable {
    /// The connections identifier type.
    associatedtype ID: Hashable & Sendable

    /// The connections identifier. The identifier is passed to
    /// the connection factory method and must stay attached to
    /// the connection at all times. It must not change during
    /// the connections lifetime.
    var id: ID { get }

    /// A method to register closures that are invoked when the
    /// connection is closed. If the connection closed unexpectedly
    /// the closure shall be called with the underlying error.
    /// In most NIO clients this can be easily implemented by
    /// attaching to the `channel.closeFuture`:
    /// ```
    ///   func onClose(
    ///     _ closure: @escaping @Sendable ((any Error)?) -> ()
    ///   ) {
    ///     channel.closeFuture.whenComplete { _ in
    ///       closure(previousError)
    ///     }
    ///   }
    /// ```
    func onClose(_ closure: @escaping @Sendable ((any Error)?) -> ())

    /// Close the running connection. Once the close has completed
    /// closures that were registered in `onClose` must be
    /// invoked.
    func close()
}

/// A connection id generator. Its returned connection IDs will
/// be used when creating new ``PooledConnection``s
public protocol ConnectionIDGeneratorProtocol: Sendable {
    /// The connections identifier type.
    associatedtype ID: Hashable & Sendable

    /// The next connection ID that shall be used.
    func next() -> ID
}

/// A keep alive behavior for connections maintained by the pool
@available(macOS 13.0, iOS 16.0, tvOS 16.0, watchOS 9.0, *)
public protocol ConnectionKeepAliveBehavior: Sendable {
    /// the connection type
    associatedtype Connection: PooledConnection

    /// The time after which a keep-alive shall
    /// be triggered.
    /// If nil is returned, keep-alive is deactivated
    var keepAliveFrequency: Duration? { get }

    /// This method is invoked when the keep-alive shall be
    /// run.
    func runKeepAlive(for connection: Connection) async throws
}

/// A request to get a connection from the `ConnectionPool`
public protocol ConnectionRequestProtocol: Sendable {
    /// A connection lease request ID type.
    associatedtype ID: Hashable & Sendable
    /// The leased connection type
    associatedtype Connection: PooledConnection

    /// A connection lease request ID. This ID must be generated
    /// by users of the `ConnectionPool` outside the
    /// `ConnectionPool`. It is not generated inside the pool like
    /// the `ConnectionID`s. The lease request ID must be unique
    /// and must not change, if your implementing type is a
    /// reference type.
    var id: ID { get }

    /// A function that is called with a connection or a
    /// `PoolError`.
    func complete(with: Result<ConnectionLease<Connection>, ConnectionPoolError>)
}

@available(macOS 13.0, iOS 16.0, tvOS 16.0, watchOS 9.0, *)
public struct ConnectionPoolConfiguration: Sendable {
    /// The minimum number of connections to preserve in the pool.
    ///
    /// If the pool is mostly idle and the remote servers closes
    /// idle connections,
    /// the `ConnectionPool` will initiate new outbound
    /// connections proactively to avoid the number of available
    /// connections dropping below this number.
    public var minimumConnectionCount: Int

    /// Between the `minimumConnectionCount` and
    /// `maximumConnectionSoftLimit` the connection pool creates
    /// _preserved_ connections. Preserved connections are closed
    /// if they have been idle for ``idleTimeout``.
    public var maximumConnectionSoftLimit: Int

    /// The maximum number of connections for this pool, that can
    /// exist at any point in time. The pool can create _overflow_
    /// connections, if all connections are leased, and the
    /// `maximumConnectionHardLimit` > `maximumConnectionSoftLimit `
    /// Overflow connections are closed immediately as soon as they
    /// become idle.
    public var maximumConnectionHardLimit: Int

    /// The time that a _preserved_ idle connection stays in the
    /// pool before it is closed.
    public var idleTimeout: Duration

    /// initializer
    public init() {
        self.minimumConnectionCount = 0
        self.maximumConnectionSoftLimit = 16
        self.maximumConnectionHardLimit = 16
        self.idleTimeout = .seconds(60)
    }
}

@available(macOS 13.0, iOS 16.0, tvOS 16.0, watchOS 9.0, *)
public final class ConnectionPool<
    Connection: PooledConnection,
    ConnectionID: Hashable & Sendable,
    ConnectionIDGenerator: ConnectionIDGeneratorProtocol,
    ConnectionConfiguration: Equatable & Sendable,
    Request: ConnectionRequestProtocol,
    RequestID: Hashable & Sendable,
    KeepAliveBehavior: ConnectionKeepAliveBehavior,
    Executor: ConnectionPoolExecutor,
    ObservabilityDelegate: ConnectionPoolObservabilityDelegate,
    Clock: _Concurrency.Clock
>: Sendable where
    Connection.ID == ConnectionID,
    ConnectionIDGenerator.ID == ConnectionID,
    Request.Connection == Connection,
    Request.ID == RequestID,
    KeepAliveBehavior.Connection == Connection,
    ObservabilityDelegate.ConnectionID == ConnectionID,
    Clock.Duration == Duration
{
    public typealias ConnectionFactory = @Sendable (ConnectionID, ConnectionConfiguration, ConnectionPool<Connection, ConnectionID, ConnectionIDGenerator, ConnectionConfiguration, Request, RequestID, KeepAliveBehavior, Executor, ObservabilityDelegate, Clock>) async throws -> ConnectionAndMetadata<Connection>

    @usableFromInline
    typealias StateMachine = PoolStateMachine<Connection, ConnectionIDGenerator, ConnectionID, Request, Request.ID, CheckedContinuation<Void, Never>>

    @usableFromInline
    let factory: ConnectionFactory

    public let executor: Executor

    @usableFromInline
    let connectionConfiguration: ConnectionConfiguration

    @usableFromInline
    let keepAliveBehavior: KeepAliveBehavior

    @usableFromInline 
    let observabilityDelegate: ObservabilityDelegate

    @usableFromInline
    let clock: Clock

    @usableFromInline
    let configuration: ConnectionPoolConfiguration

    @usableFromInline
    struct State: Sendable {
        @usableFromInline
        var stateMachine: StateMachine
        @usableFromInline
        var lastConnectError: (any Error)?
    }

    @usableFromInline let stateBox: NIOLockedValueBox<State>

    private let requestIDGenerator = _ConnectionPoolModule.ConnectionIDGenerator()

    @usableFromInline
    let eventStream: AsyncStream<NewPoolActions>

    @usableFromInline
    let eventContinuation: AsyncStream<NewPoolActions>.Continuation

    public init(
        configuration: ConnectionPoolConfiguration,
        connectionConfiguration: ConnectionConfiguration,
        idGenerator: ConnectionIDGenerator,
        requestType: Request.Type,
        keepAliveBehavior: KeepAliveBehavior,
        executor: Executor,
        observabilityDelegate: ObservabilityDelegate,
        clock: Clock,
        connectionFactory: @escaping ConnectionFactory
    ) {
        self.executor = executor
        self.clock = clock
        self.factory = connectionFactory
        self.keepAliveBehavior = keepAliveBehavior
        self.observabilityDelegate = observabilityDelegate
        self.configuration = configuration
        self.connectionConfiguration = connectionConfiguration
        var stateMachine = StateMachine(
            configuration: .init(configuration, keepAliveBehavior: keepAliveBehavior),
            generator: idGenerator,
            timerCancellationTokenType: CheckedContinuation<Void, Never>.self
        )

        let (stream, continuation) = AsyncStream.makeStream(of: NewPoolActions.self)
        self.eventStream = stream
        self.eventContinuation = continuation

        let connectionRequests = stateMachine.refillConnections()

        self.stateBox = NIOLockedValueBox(.init(stateMachine: stateMachine))

        for request in connectionRequests {
            self.eventContinuation.yield(.makeConnection(request))
        }
    }

    @inlinable
    public func releaseConnection(_ connection: Connection, streams: UInt16 = 1) {
        self.modifyStateAndRunActions { state in
            state.stateMachine.releaseConnection(connection, streams: streams)
        }
    }

    @inlinable
    public func leaseConnection(_ request: Request) {
        self.modifyStateAndRunActions { state in
            state.stateMachine.leaseConnection(request)
        }
    }

    @inlinable
    public func leaseConnections(_ requests: some Collection<Request>) {
        let actions = self.stateBox.withLockedValue { state in
            var actions = [StateMachine.Action]()
            actions.reserveCapacity(requests.count)

            for request in requests {
                let stateMachineAction = state.stateMachine.leaseConnection(request)
                actions.append(stateMachineAction)
            }

            return actions
        }

        for action in actions {
            self.runRequestAction(action.request)
            self.runConnectionAction(action.connection)
        }
    }

    @discardableResult
    public func cancelLeaseConnection(_ requestID: RequestID) -> Bool {
        var found = false
        self.modifyStateAndRunActions { state in
            let action = state.stateMachine.cancelRequest(id: requestID)
            if case .failRequest = action.request {
                found = true
            } else {
                found = false
            }
            return action
        }
        return found
    }

    /// Mark a connection as going away. Connection implementors have to call this method if the connection
    /// has received a close intent from the server. For example: an HTTP/2 GOWAY frame.
    public func connectionWillClose(_ connection: Connection) {

    }

    public func connectionReceivedNewMaxStreamSetting(_ connection: Connection, newMaxStreamSetting maxStreams: UInt16) {
        self.modifyStateAndRunActions { state in
            state.stateMachine.connectionReceivedNewMaxStreamSetting(connection.id, newMaxStreamSetting: maxStreams)
        }
    }

    @inlinable
    public func updateConfiguration(_ configuration: ConnectionConfiguration, forceReconnection: Bool) {
        // TODO: Implement connection will close correctly
        // If the forceReconnection flag is set, we should gracefully close the connection once they
        // are returned the next time.
    }

    @inlinable
    public func run() async {
        await withTaskCancellationHandler {
            if #available(macOS 14.0, iOS 17.0, tvOS 17.0, watchOS 10.0, *) {
                return await withDiscardingTaskGroup() { taskGroup in
                    await self.run(in: &taskGroup)
                }
            }
            return await withTaskGroup(of: Void.self) { taskGroup in
                await self.run(in: &taskGroup)
            }
        } onCancel: {
            let actions = self.stateBox.withLockedValue { state in
                state.stateMachine.triggerForceShutdown()
            }

            self.runStateMachineActions(actions)
        }
    }

    // MARK: - Private Methods -

    @inlinable
    func connectionDidClose(_ connection: Connection, error: (any Error)?) {
        self.observabilityDelegate.connectionClosed(id: connection.id, error: error)

        self.modifyStateAndRunActions { state in
            state.stateMachine.connectionClosed(connection)
        }
    }

    // MARK: Events

    @usableFromInline
    enum NewPoolActions: Sendable {
        case makeConnection(StateMachine.ConnectionRequest)
        case runKeepAlive(Connection)

        case scheduleTimer(StateMachine.Timer)
    }

    @available(macOS 14.0, iOS 17.0, tvOS 17.0, watchOS 10.0, *)
    @inlinable
    /* private */ func run(in taskGroup: inout DiscardingTaskGroup) async {
        for await event in self.eventStream {
            self.runEvent(event, in: &taskGroup)
        }
    }

    @inlinable
    /* private */ func run(in taskGroup: inout TaskGroup<Void>) async {
        var running = 0
        for await event in self.eventStream {
            running += 1
            self.runEvent(event, in: &taskGroup)

            if running == 100 {
                _ = await taskGroup.next()
                running -= 1
            }
        }
    }

    @inlinable
    /* private */ func runEvent(_ event: NewPoolActions, in taskGroup: inout some TaskGroupProtocol) {
        switch event {
        case .makeConnection(let request):
            self.makeConnection(for: request, in: &taskGroup)

        case .runKeepAlive(let connection):
            self.runKeepAlive(connection, in: &taskGroup)

        case .scheduleTimer(let timer):
            self.runTimer(timer, in: &taskGroup)
        }
    }

    // MARK: Run actions

    @inlinable
    /*private*/ func modifyStateAndRunActions(_ closure: (inout State) -> StateMachine.Action) {
        let actions = self.stateBox.withLockedValue { state -> StateMachine.Action in
            closure(&state)
        }
        self.runStateMachineActions(actions)
    }

    @inlinable
    /*private*/ func runStateMachineActions(_ actions: StateMachine.Action) {
        self.runConnectionAction(actions.connection)
        self.runRequestAction(actions.request)
    }

    @inlinable
    /*private*/ func runConnectionAction(_ action: StateMachine.ConnectionAction) {
        switch action {
        case .makeConnection(let request, let timers):
            self.cancelTimers(timers)
            self.eventContinuation.yield(.makeConnection(request))

        case .runKeepAlive(let connection, let cancelContinuation):
            cancelContinuation?.resume(returning: ())
            self.eventContinuation.yield(.runKeepAlive(connection))

        case .scheduleTimers(let timers):
            for timer in timers {
                self.eventContinuation.yield(.scheduleTimer(timer))
            }

        case .cancelTimers(let timers):
            self.cancelTimers(timers)

        case .closeConnection(let connection, let timers):
            self.closeConnection(connection)
            self.cancelTimers(timers)

        case .shutdown(let cleanup):
            for connection in cleanup.connections {
                self.closeConnection(connection)
            }
            self.cancelTimers(cleanup.timersToCancel)

        case .none:
            break
        }
    }

    @inlinable
    /*private*/ func runRequestAction(_ action: StateMachine.RequestAction) {
        switch action {
        case .leaseConnection(let requests, let connection):
<<<<<<< HEAD
            let lease = ConnectionLease(connection: connection) {
=======
            let lease = ConnectionLease(connection: connection) { connection in
>>>>>>> ca70d8cd
                self.releaseConnection(connection)
            }
            for request in requests {
                request.complete(with: .success(lease))
            }

        case .failRequest(let request, let error):
            request.complete(with: .failure(error))

        case .failRequests(let requests, let error):
            for request in requests { request.complete(with: .failure(error)) }

        case .none:
            break
        }
    }

    @inlinable
    /*private*/ func makeConnection(for request: StateMachine.ConnectionRequest, in taskGroup: inout some TaskGroupProtocol) {
        self.addTask(into: &taskGroup) {
            self.observabilityDelegate.startedConnecting(id: request.connectionID)

            do {
                let bundle = try await self.factory(request.connectionID, self.connectionConfiguration, self)
                self.connectionEstablished(bundle)

                // after the connection has been established, we keep the task open. This ensures
                // that the pools run method can not be exited before all connections have been
                // closed.
                await withCheckedContinuation { (continuation: CheckedContinuation<Void, Never>) in
                    bundle.connection.onClose {
                        self.connectionDidClose(bundle.connection, error: $0)
                        continuation.resume()
                    }
                }
            } catch {
                self.connectionEstablishFailed(error, for: request)
            }
        }
    }

    @inlinable
    /*private*/ func connectionEstablished(_ connectionBundle: ConnectionAndMetadata<Connection>) {
        self.observabilityDelegate.connectSucceeded(id: connectionBundle.connection.id, streamCapacity: connectionBundle.maximalStreamsOnConnection)

        self.modifyStateAndRunActions { state in
            state.lastConnectError = nil
            return state.stateMachine.connectionEstablished(
                connectionBundle.connection,
                maxStreams: connectionBundle.maximalStreamsOnConnection
            )
        }
    }

    @inlinable
    /*private*/ func connectionEstablishFailed(_ error: Error, for request: StateMachine.ConnectionRequest) {
        self.observabilityDelegate.connectFailed(id: request.connectionID, error: error)

        self.modifyStateAndRunActions { state in
            state.lastConnectError = error
            return state.stateMachine.connectionEstablishFailed(error, for: request)
        }
    }

    @inlinable
    /*private*/ func runKeepAlive(_ connection: Connection, in taskGroup: inout some TaskGroupProtocol) {
        self.observabilityDelegate.keepAliveTriggered(id: connection.id)

        self.addTask(into: &taskGroup) {
            do {
                try await self.keepAliveBehavior.runKeepAlive(for: connection)

                self.observabilityDelegate.keepAliveSucceeded(id: connection.id)

                self.modifyStateAndRunActions { state in
                    state.stateMachine.connectionKeepAliveDone(connection)
                }
            } catch {
                self.observabilityDelegate.keepAliveFailed(id: connection.id, error: error)

                self.modifyStateAndRunActions { state in
                    state.stateMachine.connectionKeepAliveFailed(connection.id)
                }
            }
        }
    }

    @inlinable
    /*private*/ func closeConnection(_ connection: Connection) {
        self.observabilityDelegate.connectionClosing(id: connection.id)

        connection.close()
    }

    @usableFromInline
    enum TimerRunResult: Sendable {
        case timerTriggered
        case timerCancelled
        case cancellationContinuationFinished
    }

    @inlinable
    /*private*/ func runTimer(_ timer: StateMachine.Timer, in taskGroup: inout some TaskGroupProtocol) {
        self.addTask(into: &taskGroup) { () async -> () in
            await withTaskGroup(of: TimerRunResult.self, returning: Void.self) { taskGroup in
                taskGroup.addTask {
                    do {
                        try await self.clock.sleep(for: timer.duration)
                        return .timerTriggered
                    } catch {
                        return .timerCancelled
                    }
                }

                taskGroup.addTask {
                    await withCheckedContinuation { (continuation: CheckedContinuation<Void, Never>) in
                        let continuation = self.stateBox.withLockedValue { state in
                            state.stateMachine.timerScheduled(timer, cancelContinuation: continuation)
                        }

                        continuation?.resume(returning: ())
                    }

                    return .cancellationContinuationFinished
                }

                switch await taskGroup.next()! {
                case .cancellationContinuationFinished:
                    taskGroup.cancelAll()

                case .timerTriggered:
                    let action = self.stateBox.withLockedValue { state in
                        state.stateMachine.timerTriggered(timer)
                    }

                    self.runStateMachineActions(action)

                case .timerCancelled:
                    // the only way to reach this, is if the state machine decided to cancel the 
                    // timer. therefore we don't need to report it back!
                    break
                }

                return
            }
        }
    }

    @inlinable
    /*private*/ func cancelTimers(_ cancellationTokens: some Sequence<CheckedContinuation<Void, Never>>) {
        for token in cancellationTokens {
            token.resume()
        }
    }

    @inlinable
    func addTask(into taskGroup: inout some TaskGroupProtocol, operation: @escaping @Sendable () async -> Void) {
        #if compiler(>=6.0)
        if #available(macOS 15.0, iOS 18.0, tvOS 18.0, watchOS 11.0, *), let executor = self.executor as? TaskExecutor {
            taskGroup.addTask_(executorPreference: executor, operation: operation)
            return
        }
        #endif
        taskGroup.addTask_(operation: operation)
    }
}

@available(macOS 13.0, iOS 16.0, tvOS 16.0, watchOS 9.0, *)
extension PoolConfiguration {
    init<KeepAliveBehavior: ConnectionKeepAliveBehavior>(_ configuration: ConnectionPoolConfiguration, keepAliveBehavior: KeepAliveBehavior) {
        self.minimumConnectionCount = configuration.minimumConnectionCount
        self.maximumConnectionSoftLimit = configuration.maximumConnectionSoftLimit
        self.maximumConnectionHardLimit = configuration.maximumConnectionHardLimit
        self.keepAliveDuration = keepAliveBehavior.keepAliveFrequency
        self.idleTimeoutDuration = configuration.idleTimeout
    }
}

@usableFromInline
protocol TaskGroupProtocol {
    // We need to call this `addTask_` because some Swift versions define this
    // under exactly this name and others have different attributes. So let's pick
    // a name that doesn't clash anywhere and implement it using the standard `addTask`.
    mutating func addTask_(operation: @escaping @Sendable () async -> Void)

    #if compiler(>=6.0)
    @available(macOS 15.0, iOS 18.0, tvOS 18.0, watchOS 11.0, *)
    mutating func addTask_(executorPreference: ((any TaskExecutor)?), operation: @escaping @Sendable () async -> Void)
    #endif
}

@available(macOS 14.0, iOS 17.0, tvOS 17.0, watchOS 10.0, *)
extension DiscardingTaskGroup: TaskGroupProtocol {
    @inlinable
    mutating func addTask_(operation: @escaping @Sendable () async -> Void) {
        self.addTask(priority: nil, operation: operation)
    }

    #if compiler(>=6.0)
    @available(macOS 15.0, iOS 18.0, tvOS 18.0, watchOS 11.0, *)
    @inlinable
    mutating func addTask_(executorPreference: (any TaskExecutor)?, operation: @escaping @Sendable () async -> Void) {
        self.addTask(executorPreference: executorPreference, operation: operation)
    }
    #endif
}

extension TaskGroup<Void>: TaskGroupProtocol {
    @inlinable
    mutating func addTask_(operation: @escaping @Sendable () async -> Void) {
        self.addTask(priority: nil, operation: operation)
    }

    #if compiler(>=6.0)
    @available(macOS 15.0, iOS 18.0, tvOS 18.0, watchOS 11.0, *)
    @inlinable
    mutating func addTask_(executorPreference: (any TaskExecutor)?, operation: @escaping @Sendable () async -> Void) {
        self.addTask(executorPreference: executorPreference, operation: operation)
    }
    #endif
}<|MERGE_RESOLUTION|>--- conflicted
+++ resolved
@@ -429,11 +429,7 @@
     /*private*/ func runRequestAction(_ action: StateMachine.RequestAction) {
         switch action {
         case .leaseConnection(let requests, let connection):
-<<<<<<< HEAD
-            let lease = ConnectionLease(connection: connection) {
-=======
             let lease = ConnectionLease(connection: connection) { connection in
->>>>>>> ca70d8cd
                 self.releaseConnection(connection)
             }
             for request in requests {
