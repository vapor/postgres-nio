--- conflicted
+++ resolved
@@ -15,62 +15,26 @@
         
         switch command {
         case .query(let query, let binds, let onMetadata, let onRow):
-<<<<<<< HEAD
-            resultFuture = self.underlying.query(query, binds, logger: logger).flatMap { stream in
-                return stream.onRow(onRow).map { _ in
-=======
             var psqlQuery = PostgresQuery(unsafeSQL: query, binds: .init(capacity: binds.count))
             binds.forEach {
                 // We can bang the try here as encoding PostgresData does not throw. The throw
                 // is just an option for the protocol.
                 try! psqlQuery.appendBinding($0, context: .default)
             }
-
             resultFuture = self.underlying.query(psqlQuery, logger: logger).flatMap { stream in
-                let fields = stream.rowDescription.map { column in
-                    PostgresMessage.RowDescription.Field(
-                        name: column.name,
-                        tableOID: UInt32(column.tableOID),
-                        columnAttributeNumber: column.columnAttributeNumber,
-                        dataType: PostgresDataType(UInt32(column.dataType.rawValue)),
-                        dataTypeSize: column.dataTypeSize,
-                        dataTypeModifier: column.dataTypeModifier,
-                        formatCode: .init(psqlFormatCode: column.format)
-                    )
-                }
-                
-                let lookupTable = PostgresRow.LookupTable(rowDescription: .init(fields: fields), resultFormat: [.binary])
-                return stream.iterateRowsWithoutBackpressureOption(lookupTable: lookupTable, onRow: onRow).map { _ in
->>>>>>> 77eb6c75
+                return stream.onRow(onRow).map { _ in
                     onMetadata(PostgresQueryMetadata(string: stream.commandTag)!)
                 }
             }
+
         case .queryAll(let query, let binds, let onResult):
-<<<<<<< HEAD
-            resultFuture = self.underlying.query(query, binds, logger: logger).flatMap { rows in
-=======
             var psqlQuery = PostgresQuery(unsafeSQL: query, binds: .init(capacity: binds.count))
             binds.forEach {
                 // We can bang the try here as encoding PostgresData does not throw. The throw
                 // is just an option for the protocol.
                 try! psqlQuery.appendBinding($0, context: .default)
             }
-
             resultFuture = self.underlying.query(psqlQuery, logger: logger).flatMap { rows in
-                let fields = rows.rowDescription.map { column in
-                    PostgresMessage.RowDescription.Field(
-                        name: column.name,
-                        tableOID: UInt32(column.tableOID),
-                        columnAttributeNumber: column.columnAttributeNumber,
-                        dataType: PostgresDataType(UInt32(column.dataType.rawValue)),
-                        dataTypeSize: column.dataTypeSize,
-                        dataTypeModifier: column.dataTypeModifier,
-                        formatCode: .init(psqlFormatCode: column.format)
-                    )
-                }
-                
-                let lookupTable = PostgresRow.LookupTable(rowDescription: .init(fields: fields), resultFormat: [.binary])
->>>>>>> 77eb6c75
                 return rows.all().map { allrows in
                     onResult(.init(metadata: PostgresQueryMetadata(string: rows.commandTag)!, rows: allrows))
                 }
@@ -80,11 +44,8 @@
             resultFuture = self.underlying.prepareStatement(request.query, with: request.name, logger: self.logger).map {
                 request.prepared = PreparedQuery(underlying: $0, database: self)
             }
+
         case .executePreparedStatement(let preparedQuery, let binds, let onRow):
-<<<<<<< HEAD
-            resultFuture = self.underlying.execute(preparedQuery.underlying, binds, logger: logger).flatMap { rows in
-                return rows.onRow(onRow)
-=======
             var bindings = PostgresBindings()
             binds.forEach { data in
                 try! bindings.append(data, context: .default)
@@ -97,12 +58,7 @@
             )
 
             resultFuture = self.underlying.execute(statement, logger: logger).flatMap { rows in
-                guard let lookupTable = preparedQuery.lookupTable else {
-                    return self.eventLoop.makeSucceededFuture(())
-                }
-                
-                return rows.iterateRowsWithoutBackpressureOption(lookupTable: lookupTable, onRow: onRow)
->>>>>>> 77eb6c75
+                return rows.onRow(onRow)
             }
         }
         
