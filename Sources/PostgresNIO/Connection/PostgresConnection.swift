--- conflicted
+++ resolved
@@ -77,22 +77,18 @@
             ///
             /// - Default: 5432
             public var port: Int
-<<<<<<< HEAD
-            
+
             /// Require connection to provide `BackendKeyData`.
             /// For use with Amazon RDS Proxy, this must be set to false.
             ///
             /// - Default: true
             public var requireBackendKeyData: Bool = true
-            
-=======
 
             /// Specifies a timeout to apply to a connection attempt.
             ///
             /// - Default: 10 seconds
             public var connectTimeout: TimeAmount
 
->>>>>>> 2825829d
             public init(host: String, port: Int = 5432) {
                 self.host = host
                 self.port = port
