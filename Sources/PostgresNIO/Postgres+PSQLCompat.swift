--- conflicted
+++ resolved
@@ -8,28 +8,19 @@
     public var psqlFormat: PostgresFormat {
         .binary
     }
-<<<<<<< HEAD
-    
-    public func encode<JSONEncoder: PSQLJSONEncoder>(into buffer: inout ByteBuffer, context: PSQLEncodingContext<JSONEncoder>) throws {
-=======
 
-    func encode<JSONEncoder: PostgresJSONEncoder>(
+    public func encode<JSONEncoder: PostgresJSONEncoder>(
         into byteBuffer: inout ByteBuffer,
         context: PSQLEncodingContext<JSONEncoder>
     ) throws {
->>>>>>> 77eb6c75
         preconditionFailure("Should never be hit, since `encodeRaw` is implemented.")
     }
     
     // encoding
-<<<<<<< HEAD
-    public func encodeRaw<JSONEncoder: PSQLJSONEncoder>(into buffer: inout ByteBuffer, context: PSQLEncodingContext<JSONEncoder>) throws {
-=======
-    func encodeRaw<JSONEncoder: PostgresJSONEncoder>(
-        into byteBuffer: inout ByteBuffer,
+    public func encodeRaw<JSONEncoder: PostgresJSONEncoder>(
+        into buffer: inout ByteBuffer,
         context: PSQLEncodingContext<JSONEncoder>
     ) {
->>>>>>> 77eb6c75
         switch self.value {
         case .none:
             buffer.writeInteger(-1, as: Int32.self)
@@ -40,13 +31,8 @@
     }
 }
 
-<<<<<<< HEAD
-extension PostgresData: PSQLDecodable {
+extension PostgresData: PostgresDecodable {
     public static func decode<JSONDecoder: PostgresJSONDecoder>(
-=======
-extension PostgresData: PostgresDecodable {
-    static func decode<JSONDecoder: PostgresJSONDecoder>(
->>>>>>> 77eb6c75
         from buffer: inout ByteBuffer,
         type: PostgresDataType,
         format: PostgresFormat,
