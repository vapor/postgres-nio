import NIOCore
import struct Foundation.Date

extension Date: PSQLCodable {
    public var psqlType: PostgresDataType {
        .timestamptz
    }
    
    public var psqlFormat: PostgresFormat {
        .binary
    }

    @inlinable
    public static func decode<JSONDecoder : PostgresJSONDecoder>(
        from buffer: inout ByteBuffer,
        type: PostgresDataType,
        format: PostgresFormat,
        context: PostgresDecodingContext<JSONDecoder>
    ) throws -> Self {
        switch type {
        case .timestamp, .timestamptz:
            guard buffer.readableBytes == 8, let microseconds = buffer.readInteger(as: Int64.self) else {
                throw PostgresCastingError.Code.failure
            }
            let seconds = Double(microseconds) / Double(_microsecondsPerSecond)
            return Date(timeInterval: seconds, since: _psqlDateStart)
        case .date:
            guard buffer.readableBytes == 4, let days = buffer.readInteger(as: Int32.self) else {
                throw PostgresCastingError.Code.failure
            }
            let seconds = Int64(days) * _secondsInDay
            return Date(timeInterval: Double(seconds), since: _psqlDateStart)
        default:
            throw PostgresCastingError.Code.typeMismatch
        }
    }
    
<<<<<<< HEAD
    public func encode<JSONEncoder: PSQLJSONEncoder>(into buffer: inout ByteBuffer, context: PSQLEncodingContext<JSONEncoder>) {
=======
    func encode<JSONEncoder: PostgresJSONEncoder>(
        into byteBuffer: inout ByteBuffer,
        context: PSQLEncodingContext<JSONEncoder>
    ) {
>>>>>>> 77eb6c75
        let seconds = self.timeIntervalSince(Self._psqlDateStart) * Double(Self._microsecondsPerSecond)
        byteBuffer.writeInteger(Int64(seconds))
    }
    
    // MARK: Private Constants

    @usableFromInline
    static let _microsecondsPerSecond: Int64 = 1_000_000
    @usableFromInline
    static let _secondsInDay: Int64 = 24 * 60 * 60
    
    /// values are stored as seconds before or after midnight 2000-01-01
    @usableFromInline
    static let _psqlDateStart = Date(timeIntervalSince1970: 946_684_800)
}
<|MERGE_RESOLUTION|>--- conflicted
+++ resolved
@@ -34,15 +34,11 @@
             throw PostgresCastingError.Code.typeMismatch
         }
     }
-    
-<<<<<<< HEAD
-    public func encode<JSONEncoder: PSQLJSONEncoder>(into buffer: inout ByteBuffer, context: PSQLEncodingContext<JSONEncoder>) {
-=======
-    func encode<JSONEncoder: PostgresJSONEncoder>(
+
+    public func encode<JSONEncoder: PostgresJSONEncoder>(
         into byteBuffer: inout ByteBuffer,
         context: PSQLEncodingContext<JSONEncoder>
     ) {
->>>>>>> 77eb6c75
         let seconds = self.timeIntervalSince(Self._psqlDateStart) * Double(Self._microsecondsPerSecond)
         byteBuffer.writeInteger(Int64(seconds))
     }
