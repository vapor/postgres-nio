--- conflicted
+++ resolved
@@ -2,64 +2,36 @@
 import struct Foundation.Date
 
 extension Date: PSQLCodable {
-<<<<<<< HEAD
-    public var psqlType: PSQLDataType {
+    public var psqlType: PostgresDataType {
         .timestamptz
     }
     
-    public var psqlFormat: PSQLFormat {
+    public var psqlFormat: PostgresFormat {
         .binary
     }
 
     @inlinable
-    public static func decode<JSONDecoder : PSQLJSONDecoder>(
-        from buffer: inout ByteBuffer,
-        type: PSQLDataType,
-        format: PSQLFormat,
-        context: PSQLDecodingContext<JSONDecoder>
-=======
-    var psqlType: PostgresDataType {
-        .timestamptz
-    }
-    
-    var psqlFormat: PostgresFormat {
-        .binary
-    }
-    
-    static func decode<JSONDecoder: PostgresJSONDecoder>(
+    public static func decode<JSONDecoder : PostgresJSONDecoder>(
         from buffer: inout ByteBuffer,
         type: PostgresDataType,
         format: PostgresFormat,
         context: PostgresDecodingContext<JSONDecoder>
->>>>>>> 112a5e5d
     ) throws -> Self {
         switch type {
         case .timestamp, .timestamptz:
             guard buffer.readableBytes == 8, let microseconds = buffer.readInteger(as: Int64.self) else {
-<<<<<<< HEAD
-                throw PSQLCastingError.Code.failure
-=======
                 throw PostgresCastingError.Code.failure
->>>>>>> 112a5e5d
             }
             let seconds = Double(microseconds) / Double(_microsecondsPerSecond)
             return Date(timeInterval: seconds, since: _psqlDateStart)
         case .date:
             guard buffer.readableBytes == 4, let days = buffer.readInteger(as: Int32.self) else {
-<<<<<<< HEAD
-                throw PSQLCastingError.Code.failure
-=======
                 throw PostgresCastingError.Code.failure
->>>>>>> 112a5e5d
             }
             let seconds = Int64(days) * _secondsInDay
             return Date(timeInterval: Double(seconds), since: _psqlDateStart)
         default:
-<<<<<<< HEAD
-            throw PSQLCastingError.Code.typeMismatch
-=======
             throw PostgresCastingError.Code.typeMismatch
->>>>>>> 112a5e5d
         }
     }
     
