import struct Foundation.Data
import NIOCore
import NIOFoundationCompat

extension PSQLEncodable where Self: Sequence, Self.Element == UInt8 {
    var psqlType: PostgresDataType {
        .bytea
    }
    
    var psqlFormat: PostgresFormat {
        .binary
    }
    
    public func encode<JSONEncoder: PSQLJSONEncoder>(into buffer: inout ByteBuffer, context: PSQLEncodingContext<JSONEncoder>) throws {
        buffer.writeBytes(self)
    }
}

extension ByteBuffer: PSQLCodable {
<<<<<<< HEAD
    public var psqlType: PSQLDataType {
        .bytea
    }
    
    public var psqlFormat: PSQLFormat {
=======
    var psqlType: PostgresDataType {
        .bytea
    }
    
    var psqlFormat: PostgresFormat {
>>>>>>> 112a5e5d
        .binary
    }
    
    public func encode<JSONEncoder: PSQLJSONEncoder>(into buffer: inout ByteBuffer, context: PSQLEncodingContext<JSONEncoder>) throws {
        var copyOfSelf = self // dirty hack
        buffer.writeBuffer(&copyOfSelf)
    }
<<<<<<< HEAD
    
    public static func decode<JSONDecoder : PSQLJSONDecoder>(
        from buffer: inout ByteBuffer,
        type: PSQLDataType,
        format: PSQLFormat,
        context: PSQLDecodingContext<JSONDecoder>
    ) throws -> ByteBuffer {
=======

    static func decode<JSONDecoder: PostgresJSONDecoder>(
        from buffer: inout ByteBuffer,
        type: PostgresDataType,
        format: PostgresFormat,
        context: PostgresDecodingContext<JSONDecoder>
    ) throws -> Self {
>>>>>>> 112a5e5d
        return buffer
    }
}

extension Data: PSQLCodable {
<<<<<<< HEAD
    public var psqlType: PSQLDataType {
        .bytea
    }

    public var psqlFormat: PSQLFormat {
=======
    var psqlType: PostgresDataType {
        .bytea
    }

    var psqlFormat: PostgresFormat {
>>>>>>> 112a5e5d
        .binary
    }

    public func encode<JSONEncoder: PSQLJSONEncoder>(into buffer: inout ByteBuffer, context: PSQLEncodingContext<JSONEncoder>) throws {
        buffer.writeBytes(self)
    }

<<<<<<< HEAD
    public static func decode<JSONDecoder : PSQLJSONDecoder>(
        from buffer: inout ByteBuffer,
        type: PSQLDataType,
        format: PSQLFormat,
        context: PSQLDecodingContext<JSONDecoder>
=======
    static func decode<JSONDecoder: PostgresJSONDecoder>(
        from buffer: inout ByteBuffer,
        type: PostgresDataType,
        format: PostgresFormat,
        context: PostgresDecodingContext<JSONDecoder>
>>>>>>> 112a5e5d
    ) throws -> Self {
        return buffer.readData(length: buffer.readableBytes, byteTransferStrategy: .automatic)!
    }
}<|MERGE_RESOLUTION|>--- conflicted
+++ resolved
@@ -17,19 +17,11 @@
 }
 
 extension ByteBuffer: PSQLCodable {
-<<<<<<< HEAD
-    public var psqlType: PSQLDataType {
+    public var psqlType: PostgresDataType {
         .bytea
     }
     
-    public var psqlFormat: PSQLFormat {
-=======
-    var psqlType: PostgresDataType {
-        .bytea
-    }
-    
-    var psqlFormat: PostgresFormat {
->>>>>>> 112a5e5d
+    public var psqlFormat: PostgresFormat {
         .binary
     }
     
@@ -37,41 +29,23 @@
         var copyOfSelf = self // dirty hack
         buffer.writeBuffer(&copyOfSelf)
     }
-<<<<<<< HEAD
     
-    public static func decode<JSONDecoder : PSQLJSONDecoder>(
-        from buffer: inout ByteBuffer,
-        type: PSQLDataType,
-        format: PSQLFormat,
-        context: PSQLDecodingContext<JSONDecoder>
-    ) throws -> ByteBuffer {
-=======
-
-    static func decode<JSONDecoder: PostgresJSONDecoder>(
+    public static func decode<JSONDecoder : PostgresJSONDecoder>(
         from buffer: inout ByteBuffer,
         type: PostgresDataType,
         format: PostgresFormat,
         context: PostgresDecodingContext<JSONDecoder>
-    ) throws -> Self {
->>>>>>> 112a5e5d
+    ) throws -> ByteBuffer {
         return buffer
     }
 }
 
 extension Data: PSQLCodable {
-<<<<<<< HEAD
-    public var psqlType: PSQLDataType {
+    public var psqlType: PostgresDataType {
         .bytea
     }
 
-    public var psqlFormat: PSQLFormat {
-=======
-    var psqlType: PostgresDataType {
-        .bytea
-    }
-
-    var psqlFormat: PostgresFormat {
->>>>>>> 112a5e5d
+    public var psqlFormat: PostgresFormat {
         .binary
     }
 
@@ -79,19 +53,11 @@
         buffer.writeBytes(self)
     }
 
-<<<<<<< HEAD
-    public static func decode<JSONDecoder : PSQLJSONDecoder>(
-        from buffer: inout ByteBuffer,
-        type: PSQLDataType,
-        format: PSQLFormat,
-        context: PSQLDecodingContext<JSONDecoder>
-=======
-    static func decode<JSONDecoder: PostgresJSONDecoder>(
+    public static func decode<JSONDecoder : PostgresJSONDecoder>(
         from buffer: inout ByteBuffer,
         type: PostgresDataType,
         format: PostgresFormat,
         context: PostgresDecodingContext<JSONDecoder>
->>>>>>> 112a5e5d
     ) throws -> Self {
         return buffer.readData(length: buffer.readableBytes, byteTransferStrategy: .automatic)!
     }
