--- conflicted
+++ resolved
@@ -14,13 +14,16 @@
         .binary
     }
     
-    public func encode<JSONEncoder: PSQLJSONEncoder>(into buffer: inout ByteBuffer, context: PSQLEncodingContext<JSONEncoder>) throws {
-        buffer.writeInteger(JSONBVersionByte)
-        try context.jsonEncoder.encode(self, into: &buffer)
+    func encode<JSONEncoder: PostgresJSONEncoder>(
+        into byteBuffer: inout ByteBuffer,
+        context: PSQLEncodingContext<JSONEncoder>
+    ) throws {
+        byteBuffer.writeInteger(JSONBVersionByte)
+        try context.jsonEncoder.encode(self, into: &byteBuffer)
     }
 }
 
-extension PSQLDecodable where Self: Decodable {
+extension PostgresDecodable where Self: Decodable {
     static func decode<JSONDecoder : PostgresJSONDecoder>(
         from buffer: inout ByteBuffer,
         type: PostgresDataType,
@@ -39,16 +42,4 @@
             throw PostgresCastingError.Code.typeMismatch
         }
     }
-<<<<<<< HEAD
 }
-=======
-    
-    func encode<JSONEncoder: PostgresJSONEncoder>(
-        into byteBuffer: inout ByteBuffer,
-        context: PSQLEncodingContext<JSONEncoder>
-    ) throws {
-        byteBuffer.writeInteger(JSONBVersionByte)
-        try context.jsonEncoder.encode(self, into: &byteBuffer)
-    }
-}
->>>>>>> 77eb6c75
