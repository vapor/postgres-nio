--- conflicted
+++ resolved
@@ -5,13 +5,12 @@
 
 private let JSONBVersionByte: UInt8 = 0x01
 
-<<<<<<< HEAD
 extension PSQLEncodable where Self: Encodable {
-    public var psqlType: PSQLDataType {
+    public var psqlType: PostgresDataType {
         .jsonb
     }
     
-    public var psqlFormat: PSQLFormat {
+    public var psqlFormat: PostgresFormat {
         .binary
     }
     
@@ -22,46 +21,22 @@
 }
 
 extension PSQLDecodable where Self: Decodable {
-    static func decode<JSONDecoder : PSQLJSONDecoder>(
-        from buffer: inout ByteBuffer,
-        type: PSQLDataType,
-        format: PSQLFormat,
-        context: PSQLDecodingContext<JSONDecoder>
-=======
-extension PSQLCodable where Self: Codable {
-    var psqlType: PostgresDataType {
-        .jsonb
-    }
-    
-    var psqlFormat: PostgresFormat {
-        .binary
-    }
-    
-    static func decode<JSONDecoder: PostgresJSONDecoder>(
+    static func decode<JSONDecoder : PostgresJSONDecoder>(
         from buffer: inout ByteBuffer,
         type: PostgresDataType,
         format: PostgresFormat,
         context: PostgresDecodingContext<JSONDecoder>
->>>>>>> 112a5e5d
     ) throws -> Self {
         switch (format, type) {
         case (.binary, .jsonb):
             guard JSONBVersionByte == buffer.readInteger(as: UInt8.self) else {
-<<<<<<< HEAD
-                throw PSQLCastingError.Code.failure
-=======
                 throw PostgresCastingError.Code.failure
->>>>>>> 112a5e5d
             }
             return try context.jsonDecoder.decode(Self.self, from: buffer)
         case (.binary, .json), (.text, .jsonb), (.text, .json):
             return try context.jsonDecoder.decode(Self.self, from: buffer)
         default:
-<<<<<<< HEAD
-            throw PSQLCastingError.Code.typeMismatch
-=======
             throw PostgresCastingError.Code.typeMismatch
->>>>>>> 112a5e5d
         }
     }
 }
