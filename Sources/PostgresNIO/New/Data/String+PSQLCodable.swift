import NIOCore
import struct Foundation.UUID

extension String: PSQLCodable {
<<<<<<< HEAD
    public var psqlType: PSQLDataType {
        .text
    }
    
    public var psqlFormat: PSQLFormat {
=======
    var psqlType: PostgresDataType {
        .text
    }
    
    var psqlFormat: PostgresFormat {
>>>>>>> 112a5e5d
        .binary
    }
    
    public func encode<JSONEncoder: PSQLJSONEncoder>(into buffer: inout ByteBuffer, context: PSQLEncodingContext<JSONEncoder>) {
        buffer.writeString(self)
    }
<<<<<<< HEAD

    @inlinable
    public static func decode<JSONDecoder : PSQLJSONDecoder>(
        from buffer: inout ByteBuffer,
        type: PSQLDataType,
        format: PSQLFormat,
        context: PSQLDecodingContext<JSONDecoder>
    ) throws -> String {
=======
    
    static func decode<JSONDecoder: PostgresJSONDecoder>(
        from buffer: inout ByteBuffer,
        type: PostgresDataType,
        format: PostgresFormat,
        context: PostgresDecodingContext<JSONDecoder>
    ) throws -> Self {
>>>>>>> 112a5e5d
        switch (format, type) {
        case (_, .varchar),
             (_, .text),
             (_, .name):
            // we can force unwrap here, since this method only fails if there are not enough
            // bytes available.
            return buffer.readString(length: buffer.readableBytes)!
        case (_, .uuid):
            guard let uuid = try? UUID.decode(from: &buffer, type: .uuid, format: format, context: context) else {
<<<<<<< HEAD
                throw PSQLCastingError.Code.failure
            }
            return uuid.uuidString
        default:
            throw PSQLCastingError.Code.typeMismatch
=======
                throw PostgresCastingError.Code.failure
            }
            return uuid.uuidString
        default:
            throw PostgresCastingError.Code.typeMismatch
>>>>>>> 112a5e5d
        }
    }
}<|MERGE_RESOLUTION|>--- conflicted
+++ resolved
@@ -2,43 +2,25 @@
 import struct Foundation.UUID
 
 extension String: PSQLCodable {
-<<<<<<< HEAD
-    public var psqlType: PSQLDataType {
+    public var psqlType: PostgresDataType {
         .text
     }
     
-    public var psqlFormat: PSQLFormat {
-=======
-    var psqlType: PostgresDataType {
-        .text
-    }
-    
-    var psqlFormat: PostgresFormat {
->>>>>>> 112a5e5d
+    public var psqlFormat: PostgresFormat {
         .binary
     }
     
     public func encode<JSONEncoder: PSQLJSONEncoder>(into buffer: inout ByteBuffer, context: PSQLEncodingContext<JSONEncoder>) {
         buffer.writeString(self)
     }
-<<<<<<< HEAD
 
     @inlinable
-    public static func decode<JSONDecoder : PSQLJSONDecoder>(
-        from buffer: inout ByteBuffer,
-        type: PSQLDataType,
-        format: PSQLFormat,
-        context: PSQLDecodingContext<JSONDecoder>
-    ) throws -> String {
-=======
-    
-    static func decode<JSONDecoder: PostgresJSONDecoder>(
+    public static func decode<JSONDecoder : PostgresJSONDecoder>(
         from buffer: inout ByteBuffer,
         type: PostgresDataType,
         format: PostgresFormat,
         context: PostgresDecodingContext<JSONDecoder>
-    ) throws -> Self {
->>>>>>> 112a5e5d
+    ) throws -> String {
         switch (format, type) {
         case (_, .varchar),
              (_, .text),
@@ -48,19 +30,11 @@
             return buffer.readString(length: buffer.readableBytes)!
         case (_, .uuid):
             guard let uuid = try? UUID.decode(from: &buffer, type: .uuid, format: format, context: context) else {
-<<<<<<< HEAD
-                throw PSQLCastingError.Code.failure
-            }
-            return uuid.uuidString
-        default:
-            throw PSQLCastingError.Code.typeMismatch
-=======
                 throw PostgresCastingError.Code.failure
             }
             return uuid.uuidString
         default:
             throw PostgresCastingError.Code.typeMismatch
->>>>>>> 112a5e5d
         }
     }
 }