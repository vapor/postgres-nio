import NIOCore

// MARK: Protocols

/// A type that can be encoded into a Postgres range type where it is the bound type
public protocol PostgresRangeEncodable: PostgresNonThrowingEncodable {
    static var psqlRangeType: PostgresDataType { get }
}

/// A type that can be decoded into a Swift RangeExpression type from a Postgres range where it is the bound type
public protocol PostgresRangeDecodable: PostgresDecodable {
    /// If a Postgres range type has a well-defined step,
    /// Postgres automatically converts it to a canonical form.
    /// Types such as `int4range` get converted to upper-bound-exclusive.
    /// This method is needed when converting an upper bound to inclusive.
    /// It should throw if the type lacks a well-defined step.
    func upperBoundExclusiveToUpperBoundInclusive() throws -> Self

    /// Postgres does not store any bound values for empty ranges,
    /// but Swift requires a value to initialize an empty Range<Bound>.
    static var valueForEmptyRange: Self { get }
}

/// A type that can be encoded into a Postgres range array type where it is the bound type
public protocol PostgresRangeArrayEncodable: PostgresRangeEncodable {
    static var psqlRangeArrayType: PostgresDataType { get }
}

/// A type that can be decoded into a Swift RangeExpression array type from a Postgres range array where it is the bound type
public protocol PostgresRangeArrayDecodable: PostgresRangeDecodable {}

// MARK: Bound conformances

extension FixedWidthInteger where Self: PostgresRangeDecodable {
    public func upperBoundExclusiveToUpperBoundInclusive() -> Self {
        return self - 1
    }

    public static var valueForEmptyRange: Self {
        return .zero
    }
}

extension Int32: PostgresRangeEncodable {
    public static var psqlRangeType: PostgresDataType { return .int4Range }
}

extension Int32: PostgresRangeDecodable {}

extension Int32: PostgresRangeArrayEncodable {
    public static var psqlRangeArrayType: PostgresDataType { return .int4RangeArray }
}

extension Int32: PostgresRangeArrayDecodable {}

extension Int64: PostgresRangeEncodable {
    public static var psqlRangeType: PostgresDataType { return .int8Range }
}

extension Int64: PostgresRangeDecodable {}

extension Int64: PostgresRangeArrayEncodable {
    public static var psqlRangeArrayType: PostgresDataType { return .int8RangeArray }
}

extension Int64: PostgresRangeArrayDecodable {}

// MARK: PostgresRange

@usableFromInline
struct PostgresRange<Bound> {
    @usableFromInline let lowerBound: Bound?
    @usableFromInline let upperBound: Bound?
    @usableFromInline let isLowerBoundInclusive: Bool
    @usableFromInline let isUpperBoundInclusive: Bool

    @inlinable
    init(
        lowerBound: Bound?,
        upperBound: Bound?,
        isLowerBoundInclusive: Bool,
        isUpperBoundInclusive: Bool
    ) {
        self.lowerBound = lowerBound
        self.upperBound = upperBound
        self.isLowerBoundInclusive = isLowerBoundInclusive
        self.isUpperBoundInclusive = isUpperBoundInclusive
    }
}

/// Used by Postgres to represent certain range properties
@usableFromInline
struct PostgresRangeFlag {
    @usableFromInline static let isEmpty: UInt8 = 0x01
    @usableFromInline static let isLowerBoundInclusive: UInt8 = 0x02
    @usableFromInline static let isUpperBoundInclusive: UInt8 = 0x04
}

extension PostgresRange: PostgresDecodable where Bound: PostgresRangeDecodable {
    @inlinable
    init<JSONDecoder: PostgresJSONDecoder>(
        from byteBuffer: inout ByteBuffer,
        type: PostgresDataType,
        format: PostgresFormat,
        context: PostgresDecodingContext<JSONDecoder>
    ) throws {
        guard case .binary = format else {
            throw PostgresDecodingError.Code.failure
        }

        guard let boundType: PostgresDataType = type.boundType else {
            throw PostgresDecodingError.Code.failure
        }

        // flags byte contains certain properties of the range
        guard let flags: UInt8 = byteBuffer.readInteger(as: UInt8.self) else {
            throw PostgresDecodingError.Code.failure
        }

        let isEmpty: Bool = flags & PostgresRangeFlag.isEmpty != 0
        if isEmpty {
            self = PostgresRange(
                lowerBound: Bound.valueForEmptyRange,
                upperBound: Bound.valueForEmptyRange,
                isLowerBoundInclusive: true,
                isUpperBoundInclusive: false
            )
            return
        }

        guard let lowerBoundSize: Int32 = byteBuffer.readInteger(as: Int32.self),
            Int(lowerBoundSize) == MemoryLayout<Bound>.size,
            var lowerBoundBytes: ByteBuffer = byteBuffer.readSlice(length: Int(lowerBoundSize))
        else {
            throw PostgresDecodingError.Code.failure
        }

        let lowerBound = try Bound(from: &lowerBoundBytes, type: boundType, format: format, context: context)

        guard let upperBoundSize = byteBuffer.readInteger(as: Int32.self),
            Int(upperBoundSize) == MemoryLayout<Bound>.size,
            var upperBoundBytes: ByteBuffer = byteBuffer.readSlice(length: Int(upperBoundSize))
        else {
            throw PostgresDecodingError.Code.failure
        }

        let upperBound = try Bound(from: &upperBoundBytes, type: boundType, format: format, context: context)

        let isLowerBoundInclusive: Bool = flags & PostgresRangeFlag.isLowerBoundInclusive != 0
        let isUpperBoundInclusive: Bool = flags & PostgresRangeFlag.isUpperBoundInclusive != 0

        self = PostgresRange(
            lowerBound: lowerBound,
            upperBound: upperBound,
            isLowerBoundInclusive: isLowerBoundInclusive,
            isUpperBoundInclusive: isUpperBoundInclusive
        )

    }
}

extension PostgresRange: PostgresEncodable & PostgresNonThrowingEncodable where Bound: PostgresRangeEncodable {
    @usableFromInline
    static var psqlType: PostgresDataType { return Bound.psqlRangeType }

    @usableFromInline
    static var psqlFormat: PostgresFormat { return .binary }

    @inlinable
    func encode<JSONEncoder: PostgresJSONEncoder>(into byteBuffer: inout ByteBuffer, context: PostgresEncodingContext<JSONEncoder>) {
        // flags byte contains certain properties of the range
        var flags: UInt8 = 0
        if self.isLowerBoundInclusive {
            flags |= PostgresRangeFlag.isLowerBoundInclusive
        }
        if self.isUpperBoundInclusive {
            flags |= PostgresRangeFlag.isUpperBoundInclusive
        }

        let boundMemorySize = Int32(MemoryLayout<Bound>.size)

        byteBuffer.writeInteger(flags)
        if let lowerBound = self.lowerBound {
            byteBuffer.writeInteger(boundMemorySize)
            lowerBound.encode(into: &byteBuffer, context: context)
        }
        if let upperBound = self.upperBound {
            byteBuffer.writeInteger(boundMemorySize)
            upperBound.encode(into: &byteBuffer, context: context)
        }
    }
}

<<<<<<< HEAD
// explicitly conforming to PostgresDynamicTypeEncodable and PostgresDynamicTypeThrowingEncodable because of:
// https://github.com/apple/swift/issues/54132
extension PostgresRange: PostgresDynamicTypeThrowingEncodable & PostgresDynamicTypeEncodable
    where B: PostgresRangeEncodable {}

extension PostgresRange where B: Comparable {
=======
extension PostgresRange where Bound: Comparable {
>>>>>>> fcb2e668
    @inlinable
    init(range: Range<Bound>) {
        self.lowerBound = range.lowerBound
        self.upperBound = range.upperBound
        self.isLowerBoundInclusive = true
        self.isUpperBoundInclusive = false
    }

    @inlinable
    init(closedRange: ClosedRange<Bound>) {
        self.lowerBound = closedRange.lowerBound
        self.upperBound = closedRange.upperBound
        self.isLowerBoundInclusive = true
        self.isUpperBoundInclusive = true
    }
}

// MARK: Range

extension Range: PostgresEncodable where Bound: PostgresRangeEncodable {
    public static var psqlType: PostgresDataType { return Bound.psqlRangeType }
    public static var psqlFormat: PostgresFormat { return .binary }

    @inlinable
    public func encode<JSONEncoder: PostgresJSONEncoder>(
        into byteBuffer: inout ByteBuffer,
        context: PostgresEncodingContext<JSONEncoder>
    ) {
        let postgresRange = PostgresRange<Bound>(range: self)
        postgresRange.encode(into: &byteBuffer, context: context)
    }
}

extension Range: PostgresNonThrowingEncodable where Bound: PostgresRangeEncodable {}

// explicitly conforming to PostgresDynamicTypeEncodable and PostgresDynamicTypeThrowingEncodable because of:
// https://github.com/apple/swift/issues/54132
extension Range: PostgresDynamicTypeEncodable & PostgresDynamicTypeThrowingEncodable
    where Bound: PostgresRangeEncodable {}

extension Range: PostgresDecodable where Bound: PostgresRangeDecodable {
    @inlinable
    public init<JSONDecoder: PostgresJSONDecoder>(
        from buffer: inout ByteBuffer,
        type: PostgresDataType,
        format: PostgresFormat,
        context: PostgresDecodingContext<JSONDecoder>
    ) throws {
        let postgresRange = try PostgresRange<Bound>(
            from: &buffer,
            type: type,
            format: format,
            context: context
        )

        guard let lowerBound: Bound = postgresRange.lowerBound,
            let upperBound: Bound = postgresRange.upperBound,
            postgresRange.isLowerBoundInclusive,
            !postgresRange.isUpperBoundInclusive
        else {
            throw PostgresDecodingError.Code.failure
        }
        
        self = lowerBound..<upperBound
    }
}

// MARK: ClosedRange

extension ClosedRange: PostgresEncodable where Bound: PostgresRangeEncodable {
    public static var psqlType: PostgresDataType { return Bound.psqlRangeType }
    public static var psqlFormat: PostgresFormat { return .binary }

    @inlinable
    public func encode<JSONEncoder: PostgresJSONEncoder>(
        into byteBuffer: inout ByteBuffer,
        context: PostgresEncodingContext<JSONEncoder>
    ) {
        let postgresRange = PostgresRange<Bound>(closedRange: self)
        postgresRange.encode(into: &byteBuffer, context: context)
    }
}

// explicitly conforming to PostgresDynamicTypeThrowingEncodable because of:
// https://github.com/apple/swift/issues/54132
extension ClosedRange: PostgresDynamicTypeThrowingEncodable where Bound: PostgresRangeEncodable {}

extension ClosedRange: PostgresNonThrowingEncodable where Bound: PostgresRangeEncodable {}

// explicitly conforming to PostgresDynamicTypeEncodable because of:
// https://github.com/apple/swift/issues/54132
extension ClosedRange: PostgresDynamicTypeEncodable where Bound: PostgresRangeEncodable {}

extension ClosedRange: PostgresDecodable where Bound: PostgresRangeDecodable {
    @inlinable
    public init<JSONDecoder: PostgresJSONDecoder>(
        from buffer: inout ByteBuffer,
        type: PostgresDataType,
        format: PostgresFormat,
        context: PostgresDecodingContext<JSONDecoder>
    ) throws {
        let postgresRange = try PostgresRange<Bound>(
            from: &buffer,
            type: type,
            format: format,
            context: context
        )

        guard let lowerBound: Bound = postgresRange.lowerBound,
            var upperBound: Bound = postgresRange.upperBound,
            postgresRange.isLowerBoundInclusive
        else {
            throw PostgresDecodingError.Code.failure
        }

        if !postgresRange.isUpperBoundInclusive {
            upperBound = try upperBound.upperBoundExclusiveToUpperBoundInclusive()
        }

        if lowerBound > upperBound {
            throw PostgresDecodingError.Code.failure
        }
        
        self = lowerBound...upperBound
    }
}<|MERGE_RESOLUTION|>--- conflicted
+++ resolved
@@ -191,16 +191,12 @@
     }
 }
 
-<<<<<<< HEAD
 // explicitly conforming to PostgresDynamicTypeEncodable and PostgresDynamicTypeThrowingEncodable because of:
 // https://github.com/apple/swift/issues/54132
 extension PostgresRange: PostgresDynamicTypeThrowingEncodable & PostgresDynamicTypeEncodable
-    where B: PostgresRangeEncodable {}
-
-extension PostgresRange where B: Comparable {
-=======
+    where Bound: PostgresRangeEncodable {}
+
 extension PostgresRange where Bound: Comparable {
->>>>>>> fcb2e668
     @inlinable
     init(range: Range<Bound>) {
         self.lowerBound = range.lowerBound
@@ -263,7 +259,7 @@
         else {
             throw PostgresDecodingError.Code.failure
         }
-        
+
         self = lowerBound..<upperBound
     }
 }
@@ -323,7 +319,7 @@
         if lowerBound > upperBound {
             throw PostgresDecodingError.Code.failure
         }
-        
+
         self = lowerBound...upperBound
     }
 }