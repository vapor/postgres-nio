--- conflicted
+++ resolved
@@ -31,15 +31,11 @@
             throw PostgresCastingError.Code.typeMismatch
         }
     }
-    
-<<<<<<< HEAD
-    public func encode<JSONEncoder: PSQLJSONEncoder>(into buffer: inout ByteBuffer, context: PSQLEncodingContext<JSONEncoder>) {
-=======
-    func encode<JSONEncoder: PostgresJSONEncoder>(
-        into byteBuffer: inout ByteBuffer,
+
+    public func encode<JSONEncoder: PostgresJSONEncoder>(
+        into buffer: inout ByteBuffer,
         context: PSQLEncodingContext<JSONEncoder>
     ) {
->>>>>>> 77eb6c75
         let numeric = PostgresNumeric(decimal: self)
         buffer.writeInteger(numeric.ndigits)
         buffer.writeInteger(numeric.weight)
