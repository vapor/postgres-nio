--- conflicted
+++ resolved
@@ -2,62 +2,33 @@
 import struct Foundation.Decimal
 
 extension Decimal: PSQLCodable {
-<<<<<<< HEAD
-    public var psqlType: PSQLDataType {
+    public var psqlType: PostgresDataType {
         .numeric
     }
     
-    public var psqlFormat: PSQLFormat {
+    public var psqlFormat: PostgresFormat {
         .binary
     }
     
-    public static func decode<JSONDecoder : PSQLJSONDecoder>(
+    public static func decode<JSONDecoder : PostgresJSONDecoder>(
         from buffer: inout ByteBuffer,
-        type: PSQLDataType,
-        format: PSQLFormat,
-        context: PSQLDecodingContext<JSONDecoder>
+        type: PostgresDataType,
+        format: PostgresFormat,
+        context: PostgresDecodingContext<JSONDecoder>
     ) throws -> Decimal {
         switch (format, type) {
         case (.binary, .numeric):
             guard let numeric = PostgresNumeric(buffer: &buffer) else {
-                throw PSQLCastingError.Code.failure
-=======
-    var psqlType: PostgresDataType {
-        .numeric
-    }
-    
-    var psqlFormat: PostgresFormat {
-        .binary
-    }
-    
-    static func decode<JSONDecoder: PostgresJSONDecoder>(
-        from buffer: inout ByteBuffer,
-        type: PostgresDataType,
-        format: PostgresFormat,
-        context: PostgresDecodingContext<JSONDecoder>
-    ) throws -> Self {
-        switch (format, type) {
-        case (.binary, .numeric):
-            guard let numeric = PostgresNumeric(buffer: &buffer) else {
                 throw PostgresCastingError.Code.failure
->>>>>>> 112a5e5d
             }
             return numeric.decimal
         case (.text, .numeric):
             guard let string = buffer.readString(length: buffer.readableBytes), let value = Decimal(string: string) else {
-<<<<<<< HEAD
-                throw PSQLCastingError.Code.failure
-            }
-            return value
-        default:
-            throw PSQLCastingError.Code.typeMismatch
-=======
                 throw PostgresCastingError.Code.failure
             }
             return value
         default:
             throw PostgresCastingError.Code.typeMismatch
->>>>>>> 112a5e5d
         }
     }
     
