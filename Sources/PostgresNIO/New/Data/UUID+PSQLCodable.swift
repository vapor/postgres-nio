--- conflicted
+++ resolved
@@ -4,19 +4,11 @@
 
 extension UUID: PSQLCodable {
     
-<<<<<<< HEAD
-    public var psqlType: PSQLDataType {
+    public var psqlType: PostgresDataType {
         .uuid
     }
     
-    public var psqlFormat: PSQLFormat {
-=======
-    var psqlType: PostgresDataType {
-        .uuid
-    }
-    
-    var psqlFormat: PostgresFormat {
->>>>>>> 112a5e5d
+    public var psqlFormat: PostgresFormat {
         .binary
     }
     
@@ -29,32 +21,18 @@
             uuid.12, uuid.13, uuid.14, uuid.15,
         ])
     }
-<<<<<<< HEAD
 
     @inlinable
-    public static func decode<JSONDecoder : PSQLJSONDecoder>(
+    public static func decode<JSONDecoder : PostgresJSONDecoder>(
         from buffer: inout ByteBuffer,
-        type: PSQLDataType,
-        format: PSQLFormat,
-        context: PSQLDecodingContext<JSONDecoder>
+        type: PostgresDataType,
+        format: PostgresFormat,
+        context: PostgresDecodingContext<JSONDecoder>
     ) throws -> UUID {
         switch (format, type) {
         case (.binary, .uuid):
             guard let uuid = buffer.readUUID() else {
-                throw PSQLCastingError.Code.failure
-=======
-    
-    static func decode<JSONDecoder: PostgresJSONDecoder>(
-        from buffer: inout ByteBuffer,
-        type: PostgresDataType,
-        format: PostgresFormat,
-        context: PostgresDecodingContext<JSONDecoder>
-    ) throws -> Self {
-        switch (format, type) {
-        case (.binary, .uuid):
-            guard let uuid = buffer.readUUID() else {
                 throw PostgresCastingError.Code.failure
->>>>>>> 112a5e5d
             }
             return uuid
         case (.binary, .varchar),
@@ -63,17 +41,6 @@
              (.text, .text),
              (.text, .varchar):
             guard buffer.readableBytes == 36 else {
-<<<<<<< HEAD
-                throw PSQLCastingError.Code.failure
-            }
-            
-            guard let uuid = buffer.readString(length: 36).flatMap({ UUID(uuidString: $0) }) else {
-                throw PSQLCastingError.Code.failure
-            }
-            return uuid
-        default:
-            throw PSQLCastingError.Code.typeMismatch
-=======
                 throw PostgresCastingError.Code.failure
             }
             
@@ -83,7 +50,6 @@
             return uuid
         default:
             throw PostgresCastingError.Code.typeMismatch
->>>>>>> 112a5e5d
         }
     }
 }
