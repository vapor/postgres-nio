import NIOCore
import struct Foundation.UUID

/// A type, of which arrays can be encoded into and decoded from a postgres binary format
public protocol PSQLArrayElement: PSQLCodable {
    static var psqlArrayType: PostgresDataType { get }
    static var psqlArrayElementType: PostgresDataType { get }
}

extension Bool: PSQLArrayElement {
    public static var psqlArrayType: PostgresDataType { .boolArray }
    public static var psqlArrayElementType: PostgresDataType { .bool }
}

extension ByteBuffer: PSQLArrayElement {
    public static var psqlArrayType: PostgresDataType { .byteaArray }
    public static var psqlArrayElementType: PostgresDataType { .bytea }
}

extension UInt8: PSQLArrayElement {
    public static var psqlArrayType: PostgresDataType { .charArray }
    public static var psqlArrayElementType: PostgresDataType { .char }
}

extension Int16: PSQLArrayElement {
    public static var psqlArrayType: PostgresDataType { .int2Array }
    public static var psqlArrayElementType: PostgresDataType { .int2 }
}

extension Int32: PSQLArrayElement {
    public static var psqlArrayType: PostgresDataType { .int4Array }
    public static var psqlArrayElementType: PostgresDataType { .int4 }
}

extension Int64: PSQLArrayElement {
    public static var psqlArrayType: PostgresDataType { .int8Array }
    public static var psqlArrayElementType: PostgresDataType { .int8 }
}

extension Int: PSQLArrayElement {
    #if (arch(i386) || arch(arm))
    static var psqlArrayType: PostgresDataType { .int4Array }
    static var psqlArrayElementType: PostgresDataType { .int4 }
    #else
    public static var psqlArrayType: PostgresDataType { .int8Array }
    public static var psqlArrayElementType: PostgresDataType { .int8 }
    #endif
}

extension Float: PSQLArrayElement {
    public static var psqlArrayType: PostgresDataType { .float4Array }
    public static var psqlArrayElementType: PostgresDataType { .float4 }
}

extension Double: PSQLArrayElement {
    public static var psqlArrayType: PostgresDataType { .float8Array }
    public static var psqlArrayElementType: PostgresDataType { .float8 }
}

extension String: PSQLArrayElement {
    public static var psqlArrayType: PostgresDataType { .textArray }
    public static var psqlArrayElementType: PostgresDataType { .text }
}

extension UUID: PSQLArrayElement {
    public static var psqlArrayType: PostgresDataType { .uuidArray }
    public static var psqlArrayElementType: PostgresDataType { .uuid }
}

extension Array: PSQLEncodable where Element: PSQLArrayElement {
    public var psqlType: PostgresDataType {
        Element.psqlArrayType
    }
    
    public var psqlFormat: PostgresFormat {
        .binary
    }
    
<<<<<<< HEAD
    public func encode<JSONEncoder: PSQLJSONEncoder>(into buffer: inout ByteBuffer, context: PSQLEncodingContext<JSONEncoder>) throws {
=======
    func encode<JSONEncoder: PostgresJSONEncoder>(
        into buffer: inout ByteBuffer,
        context: PSQLEncodingContext<JSONEncoder>
    ) throws {
>>>>>>> 77eb6c75
        // 0 if empty, 1 if not
        buffer.writeInteger(self.isEmpty ? 0 : 1, as: UInt32.self)
        // b
        buffer.writeInteger(0, as: Int32.self)
        // array element type
        buffer.writeInteger(Element.psqlArrayElementType.rawValue)

        // continue if the array is not empty
        guard !self.isEmpty else {
            return
        }
        
        // length of array
        buffer.writeInteger(numericCast(self.count), as: Int32.self)
        // dimensions
        buffer.writeInteger(1, as: Int32.self)

        try self.forEach { element in
            try element.encodeRaw(into: &buffer, context: context)
        }
    }
}

<<<<<<< HEAD
extension Array: PSQLDecodable where Element: PSQLArrayElement {
    
    public static func decode<JSONDecoder : PostgresJSONDecoder>(
=======
extension Array: PostgresDecodable where Element: PSQLArrayElement {
    static func decode<JSONDecoder: PostgresJSONDecoder>(
>>>>>>> 77eb6c75
        from buffer: inout ByteBuffer,
        type: PostgresDataType,
        format: PostgresFormat,
        context: PostgresDecodingContext<JSONDecoder>
    ) throws -> Self {
        guard case .binary = format else {
            // currently we only support decoding arrays in binary format.
            throw PostgresCastingError.Code.failure
        }
        
        guard let (isNotEmpty, b, element) = buffer.readMultipleIntegers(endianness: .big, as: (Int32, Int32, UInt32).self),
              0 <= isNotEmpty, isNotEmpty <= 1, b == 0
        else {
            throw PostgresCastingError.Code.failure
        }
        
        let elementType = PostgresDataType(element)
        
        guard isNotEmpty == 1 else {
            return []
        }
        
        guard let (expectedArrayCount, dimensions) = buffer.readMultipleIntegers(endianness: .big, as: (Int32, Int32).self),
              expectedArrayCount > 0,
              dimensions == 1
        else {
            throw PostgresCastingError.Code.failure
        }
                
        var result = Array<Element>()
        result.reserveCapacity(Int(expectedArrayCount))
        
        for _ in 0 ..< expectedArrayCount {
            guard let elementLength = buffer.readInteger(as: Int32.self) else {
                throw PostgresCastingError.Code.failure
            }
            
            guard var elementBuffer = buffer.readSlice(length: numericCast(elementLength)) else {
                throw PostgresCastingError.Code.failure
            }
            
            let element = try Element.decode(from: &elementBuffer, type: elementType, format: format, context: context)
            
            result.append(element)
        }
        
        return result
    }
}

extension Array: PSQLCodable where Element: PSQLArrayElement {

}<|MERGE_RESOLUTION|>--- conflicted
+++ resolved
@@ -75,15 +75,11 @@
     public var psqlFormat: PostgresFormat {
         .binary
     }
-    
-<<<<<<< HEAD
-    public func encode<JSONEncoder: PSQLJSONEncoder>(into buffer: inout ByteBuffer, context: PSQLEncodingContext<JSONEncoder>) throws {
-=======
-    func encode<JSONEncoder: PostgresJSONEncoder>(
+
+    public func encode<JSONEncoder: PostgresJSONEncoder>(
         into buffer: inout ByteBuffer,
         context: PSQLEncodingContext<JSONEncoder>
     ) throws {
->>>>>>> 77eb6c75
         // 0 if empty, 1 if not
         buffer.writeInteger(self.isEmpty ? 0 : 1, as: UInt32.self)
         // b
@@ -107,14 +103,8 @@
     }
 }
 
-<<<<<<< HEAD
-extension Array: PSQLDecodable where Element: PSQLArrayElement {
-    
-    public static func decode<JSONDecoder : PostgresJSONDecoder>(
-=======
 extension Array: PostgresDecodable where Element: PSQLArrayElement {
-    static func decode<JSONDecoder: PostgresJSONDecoder>(
->>>>>>> 77eb6c75
+    public static func decode<JSONDecoder: PostgresJSONDecoder>(
         from buffer: inout ByteBuffer,
         type: PostgresDataType,
         format: PostgresFormat,
