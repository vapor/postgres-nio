import NIOCore
import struct Foundation.UUID

/// A type, of which arrays can be encoded into and decoded from a postgres binary format
<<<<<<< HEAD
public protocol PSQLArrayElement: PSQLCodable {
    static var psqlArrayType: PSQLDataType { get }
    static var psqlArrayElementType: PSQLDataType { get }
}

extension Bool: PSQLArrayElement {
    public static var psqlArrayType: PSQLDataType { .boolArray }
    public static var psqlArrayElementType: PSQLDataType { .bool }
}

extension ByteBuffer: PSQLArrayElement {
    public static var psqlArrayType: PSQLDataType { .byteaArray }
    public static var psqlArrayElementType: PSQLDataType { .bytea }
}

extension UInt8: PSQLArrayElement {
    public static var psqlArrayType: PSQLDataType { .charArray }
    public static var psqlArrayElementType: PSQLDataType { .char }
}

extension Int16: PSQLArrayElement {
    public static var psqlArrayType: PSQLDataType { .int2Array }
    public static var psqlArrayElementType: PSQLDataType { .int2 }
}

extension Int32: PSQLArrayElement {
    public static var psqlArrayType: PSQLDataType { .int4Array }
    public static var psqlArrayElementType: PSQLDataType { .int4 }
}

extension Int64: PSQLArrayElement {
    public static var psqlArrayType: PSQLDataType { .int8Array }
    public static var psqlArrayElementType: PSQLDataType { .int8 }
=======
protocol PSQLArrayElement: PSQLCodable {
    static var psqlArrayType: PostgresDataType { get }
    static var psqlArrayElementType: PostgresDataType { get }
}

extension Bool: PSQLArrayElement {
    static var psqlArrayType: PostgresDataType { .boolArray }
    static var psqlArrayElementType: PostgresDataType { .bool }
}

extension ByteBuffer: PSQLArrayElement {
    static var psqlArrayType: PostgresDataType { .byteaArray }
    static var psqlArrayElementType: PostgresDataType { .bytea }
}

extension UInt8: PSQLArrayElement {
    static var psqlArrayType: PostgresDataType { .charArray }
    static var psqlArrayElementType: PostgresDataType { .char }
}

extension Int16: PSQLArrayElement {
    static var psqlArrayType: PostgresDataType { .int2Array }
    static var psqlArrayElementType: PostgresDataType { .int2 }
}

extension Int32: PSQLArrayElement {
    static var psqlArrayType: PostgresDataType { .int4Array }
    static var psqlArrayElementType: PostgresDataType { .int4 }
}

extension Int64: PSQLArrayElement {
    static var psqlArrayType: PostgresDataType { .int8Array }
    static var psqlArrayElementType: PostgresDataType { .int8 }
>>>>>>> 112a5e5d
}

extension Int: PSQLArrayElement {
    #if (arch(i386) || arch(arm))
    static var psqlArrayType: PostgresDataType { .int4Array }
    static var psqlArrayElementType: PostgresDataType { .int4 }
    #else
<<<<<<< HEAD
    public static var psqlArrayType: PSQLDataType { .int8Array }
    public static var psqlArrayElementType: PSQLDataType { .int8 }
=======
    static var psqlArrayType: PostgresDataType { .int8Array }
    static var psqlArrayElementType: PostgresDataType { .int8 }
>>>>>>> 112a5e5d
    #endif
}

extension Float: PSQLArrayElement {
<<<<<<< HEAD
    public static var psqlArrayType: PSQLDataType { .float4Array }
    public static var psqlArrayElementType: PSQLDataType { .float4 }
}

extension Double: PSQLArrayElement {
    public static var psqlArrayType: PSQLDataType { .float8Array }
    public static var psqlArrayElementType: PSQLDataType { .float8 }
}

extension String: PSQLArrayElement {
    public static var psqlArrayType: PSQLDataType { .textArray }
    public static var psqlArrayElementType: PSQLDataType { .text }
}

extension UUID: PSQLArrayElement {
    public static var psqlArrayType: PSQLDataType { .uuidArray }
    public static var psqlArrayElementType: PSQLDataType { .uuid }
}

extension Array: PSQLEncodable where Element: PSQLArrayElement {
    public var psqlType: PSQLDataType {
        Element.psqlArrayType
    }
    
    public var psqlFormat: PSQLFormat {
=======
    static var psqlArrayType: PostgresDataType { .float4Array }
    static var psqlArrayElementType: PostgresDataType { .float4 }
}

extension Double: PSQLArrayElement {
    static var psqlArrayType: PostgresDataType { .float8Array }
    static var psqlArrayElementType: PostgresDataType { .float8 }
}

extension String: PSQLArrayElement {
    static var psqlArrayType: PostgresDataType { .textArray }
    static var psqlArrayElementType: PostgresDataType { .text }
}

extension UUID: PSQLArrayElement {
    static var psqlArrayType: PostgresDataType { .uuidArray }
    static var psqlArrayElementType: PostgresDataType { .uuid }
}

extension Array: PSQLEncodable where Element: PSQLArrayElement {
    var psqlType: PostgresDataType {
        Element.psqlArrayType
    }
    
    var psqlFormat: PostgresFormat {
>>>>>>> 112a5e5d
        .binary
    }
    
    public func encode<JSONEncoder: PSQLJSONEncoder>(into buffer: inout ByteBuffer, context: PSQLEncodingContext<JSONEncoder>) throws {
        // 0 if empty, 1 if not
        buffer.writeInteger(self.isEmpty ? 0 : 1, as: UInt32.self)
        // b
        buffer.writeInteger(0, as: Int32.self)
        // array element type
        buffer.writeInteger(Element.psqlArrayElementType.rawValue)

        // continue if the array is not empty
        guard !self.isEmpty else {
            return
        }
        
        // length of array
        buffer.writeInteger(numericCast(self.count), as: Int32.self)
        // dimensions
        buffer.writeInteger(1, as: Int32.self)

        try self.forEach { element in
            try element.encodeRaw(into: &buffer, context: context)
        }
    }
}

extension Array: PSQLDecodable where Element: PSQLArrayElement {
<<<<<<< HEAD
    
    public static func decode<JSONDecoder : PSQLJSONDecoder>(
        from buffer: inout ByteBuffer,
        type: PSQLDataType,
        format: PSQLFormat,
        context: PSQLDecodingContext<JSONDecoder>
    ) throws -> Self {
        guard case .binary = format else {
            // currently we only support decoding arrays in binary format.
            throw PSQLCastingError.Code.failure
=======
    static func decode<JSONDecoder: PostgresJSONDecoder>(
        from buffer: inout ByteBuffer,
        type: PostgresDataType,
        format: PostgresFormat,
        context: PostgresDecodingContext<JSONDecoder>
    ) throws -> Array<Element> {
        guard case .binary = format else {
            // currently we only support decoding arrays in binary format.
            throw PostgresCastingError.Code.failure
>>>>>>> 112a5e5d
        }
        
        guard let (isNotEmpty, b, element) = buffer.readMultipleIntegers(endianness: .big, as: (Int32, Int32, UInt32).self),
              0 <= isNotEmpty, isNotEmpty <= 1, b == 0
        else {
<<<<<<< HEAD
            throw PSQLCastingError.Code.failure
=======
            throw PostgresCastingError.Code.failure
>>>>>>> 112a5e5d
        }
        
        let elementType = PostgresDataType(element)
        
        guard isNotEmpty == 1 else {
            return []
        }
        
        guard let (expectedArrayCount, dimensions) = buffer.readMultipleIntegers(endianness: .big, as: (Int32, Int32).self),
              expectedArrayCount > 0,
              dimensions == 1
        else {
<<<<<<< HEAD
            throw PSQLCastingError.Code.failure
=======
            throw PostgresCastingError.Code.failure
>>>>>>> 112a5e5d
        }
                
        var result = Array<Element>()
        result.reserveCapacity(Int(expectedArrayCount))
        
        for _ in 0 ..< expectedArrayCount {
            guard let elementLength = buffer.readInteger(as: Int32.self) else {
<<<<<<< HEAD
                throw PSQLCastingError.Code.failure
            }
            
            guard var elementBuffer = buffer.readSlice(length: numericCast(elementLength)) else {
                throw PSQLCastingError.Code.failure
=======
                throw PostgresCastingError.Code.failure
            }
            
            guard var elementBuffer = buffer.readSlice(length: numericCast(elementLength)) else {
                throw PostgresCastingError.Code.failure
>>>>>>> 112a5e5d
            }
            
            let element = try Element.decode(from: &elementBuffer, type: elementType, format: format, context: context)
            
            result.append(element)
        }
        
        return result
    }
}

extension Array: PSQLCodable where Element: PSQLArrayElement {

}<|MERGE_RESOLUTION|>--- conflicted
+++ resolved
@@ -2,75 +2,39 @@
 import struct Foundation.UUID
 
 /// A type, of which arrays can be encoded into and decoded from a postgres binary format
-<<<<<<< HEAD
 public protocol PSQLArrayElement: PSQLCodable {
-    static var psqlArrayType: PSQLDataType { get }
-    static var psqlArrayElementType: PSQLDataType { get }
-}
-
-extension Bool: PSQLArrayElement {
-    public static var psqlArrayType: PSQLDataType { .boolArray }
-    public static var psqlArrayElementType: PSQLDataType { .bool }
-}
-
-extension ByteBuffer: PSQLArrayElement {
-    public static var psqlArrayType: PSQLDataType { .byteaArray }
-    public static var psqlArrayElementType: PSQLDataType { .bytea }
-}
-
-extension UInt8: PSQLArrayElement {
-    public static var psqlArrayType: PSQLDataType { .charArray }
-    public static var psqlArrayElementType: PSQLDataType { .char }
-}
-
-extension Int16: PSQLArrayElement {
-    public static var psqlArrayType: PSQLDataType { .int2Array }
-    public static var psqlArrayElementType: PSQLDataType { .int2 }
-}
-
-extension Int32: PSQLArrayElement {
-    public static var psqlArrayType: PSQLDataType { .int4Array }
-    public static var psqlArrayElementType: PSQLDataType { .int4 }
-}
-
-extension Int64: PSQLArrayElement {
-    public static var psqlArrayType: PSQLDataType { .int8Array }
-    public static var psqlArrayElementType: PSQLDataType { .int8 }
-=======
-protocol PSQLArrayElement: PSQLCodable {
     static var psqlArrayType: PostgresDataType { get }
     static var psqlArrayElementType: PostgresDataType { get }
 }
 
 extension Bool: PSQLArrayElement {
-    static var psqlArrayType: PostgresDataType { .boolArray }
-    static var psqlArrayElementType: PostgresDataType { .bool }
+    public static var psqlArrayType: PostgresDataType { .boolArray }
+    public static var psqlArrayElementType: PostgresDataType { .bool }
 }
 
 extension ByteBuffer: PSQLArrayElement {
-    static var psqlArrayType: PostgresDataType { .byteaArray }
-    static var psqlArrayElementType: PostgresDataType { .bytea }
+    public static var psqlArrayType: PostgresDataType { .byteaArray }
+    public static var psqlArrayElementType: PostgresDataType { .bytea }
 }
 
 extension UInt8: PSQLArrayElement {
-    static var psqlArrayType: PostgresDataType { .charArray }
-    static var psqlArrayElementType: PostgresDataType { .char }
+    public static var psqlArrayType: PostgresDataType { .charArray }
+    public static var psqlArrayElementType: PostgresDataType { .char }
 }
 
 extension Int16: PSQLArrayElement {
-    static var psqlArrayType: PostgresDataType { .int2Array }
-    static var psqlArrayElementType: PostgresDataType { .int2 }
+    public static var psqlArrayType: PostgresDataType { .int2Array }
+    public static var psqlArrayElementType: PostgresDataType { .int2 }
 }
 
 extension Int32: PSQLArrayElement {
-    static var psqlArrayType: PostgresDataType { .int4Array }
-    static var psqlArrayElementType: PostgresDataType { .int4 }
+    public static var psqlArrayType: PostgresDataType { .int4Array }
+    public static var psqlArrayElementType: PostgresDataType { .int4 }
 }
 
 extension Int64: PSQLArrayElement {
-    static var psqlArrayType: PostgresDataType { .int8Array }
-    static var psqlArrayElementType: PostgresDataType { .int8 }
->>>>>>> 112a5e5d
+    public static var psqlArrayType: PostgresDataType { .int8Array }
+    public static var psqlArrayElementType: PostgresDataType { .int8 }
 }
 
 extension Int: PSQLArrayElement {
@@ -78,70 +42,37 @@
     static var psqlArrayType: PostgresDataType { .int4Array }
     static var psqlArrayElementType: PostgresDataType { .int4 }
     #else
-<<<<<<< HEAD
-    public static var psqlArrayType: PSQLDataType { .int8Array }
-    public static var psqlArrayElementType: PSQLDataType { .int8 }
-=======
-    static var psqlArrayType: PostgresDataType { .int8Array }
-    static var psqlArrayElementType: PostgresDataType { .int8 }
->>>>>>> 112a5e5d
+    public static var psqlArrayType: PostgresDataType { .int8Array }
+    public static var psqlArrayElementType: PostgresDataType { .int8 }
     #endif
 }
 
 extension Float: PSQLArrayElement {
-<<<<<<< HEAD
-    public static var psqlArrayType: PSQLDataType { .float4Array }
-    public static var psqlArrayElementType: PSQLDataType { .float4 }
+    public static var psqlArrayType: PostgresDataType { .float4Array }
+    public static var psqlArrayElementType: PostgresDataType { .float4 }
 }
 
 extension Double: PSQLArrayElement {
-    public static var psqlArrayType: PSQLDataType { .float8Array }
-    public static var psqlArrayElementType: PSQLDataType { .float8 }
+    public static var psqlArrayType: PostgresDataType { .float8Array }
+    public static var psqlArrayElementType: PostgresDataType { .float8 }
 }
 
 extension String: PSQLArrayElement {
-    public static var psqlArrayType: PSQLDataType { .textArray }
-    public static var psqlArrayElementType: PSQLDataType { .text }
+    public static var psqlArrayType: PostgresDataType { .textArray }
+    public static var psqlArrayElementType: PostgresDataType { .text }
 }
 
 extension UUID: PSQLArrayElement {
-    public static var psqlArrayType: PSQLDataType { .uuidArray }
-    public static var psqlArrayElementType: PSQLDataType { .uuid }
+    public static var psqlArrayType: PostgresDataType { .uuidArray }
+    public static var psqlArrayElementType: PostgresDataType { .uuid }
 }
 
 extension Array: PSQLEncodable where Element: PSQLArrayElement {
-    public var psqlType: PSQLDataType {
+    public var psqlType: PostgresDataType {
         Element.psqlArrayType
     }
     
-    public var psqlFormat: PSQLFormat {
-=======
-    static var psqlArrayType: PostgresDataType { .float4Array }
-    static var psqlArrayElementType: PostgresDataType { .float4 }
-}
-
-extension Double: PSQLArrayElement {
-    static var psqlArrayType: PostgresDataType { .float8Array }
-    static var psqlArrayElementType: PostgresDataType { .float8 }
-}
-
-extension String: PSQLArrayElement {
-    static var psqlArrayType: PostgresDataType { .textArray }
-    static var psqlArrayElementType: PostgresDataType { .text }
-}
-
-extension UUID: PSQLArrayElement {
-    static var psqlArrayType: PostgresDataType { .uuidArray }
-    static var psqlArrayElementType: PostgresDataType { .uuid }
-}
-
-extension Array: PSQLEncodable where Element: PSQLArrayElement {
-    var psqlType: PostgresDataType {
-        Element.psqlArrayType
-    }
-    
-    var psqlFormat: PostgresFormat {
->>>>>>> 112a5e5d
+    public var psqlFormat: PostgresFormat {
         .binary
     }
     
@@ -170,38 +101,22 @@
 }
 
 extension Array: PSQLDecodable where Element: PSQLArrayElement {
-<<<<<<< HEAD
     
-    public static func decode<JSONDecoder : PSQLJSONDecoder>(
-        from buffer: inout ByteBuffer,
-        type: PSQLDataType,
-        format: PSQLFormat,
-        context: PSQLDecodingContext<JSONDecoder>
-    ) throws -> Self {
-        guard case .binary = format else {
-            // currently we only support decoding arrays in binary format.
-            throw PSQLCastingError.Code.failure
-=======
-    static func decode<JSONDecoder: PostgresJSONDecoder>(
+    public static func decode<JSONDecoder : PostgresJSONDecoder>(
         from buffer: inout ByteBuffer,
         type: PostgresDataType,
         format: PostgresFormat,
         context: PostgresDecodingContext<JSONDecoder>
-    ) throws -> Array<Element> {
+    ) throws -> Self {
         guard case .binary = format else {
             // currently we only support decoding arrays in binary format.
             throw PostgresCastingError.Code.failure
->>>>>>> 112a5e5d
         }
         
         guard let (isNotEmpty, b, element) = buffer.readMultipleIntegers(endianness: .big, as: (Int32, Int32, UInt32).self),
               0 <= isNotEmpty, isNotEmpty <= 1, b == 0
         else {
-<<<<<<< HEAD
-            throw PSQLCastingError.Code.failure
-=======
             throw PostgresCastingError.Code.failure
->>>>>>> 112a5e5d
         }
         
         let elementType = PostgresDataType(element)
@@ -214,11 +129,7 @@
               expectedArrayCount > 0,
               dimensions == 1
         else {
-<<<<<<< HEAD
-            throw PSQLCastingError.Code.failure
-=======
             throw PostgresCastingError.Code.failure
->>>>>>> 112a5e5d
         }
                 
         var result = Array<Element>()
@@ -226,19 +137,11 @@
         
         for _ in 0 ..< expectedArrayCount {
             guard let elementLength = buffer.readInteger(as: Int32.self) else {
-<<<<<<< HEAD
-                throw PSQLCastingError.Code.failure
-            }
-            
-            guard var elementBuffer = buffer.readSlice(length: numericCast(elementLength)) else {
-                throw PSQLCastingError.Code.failure
-=======
                 throw PostgresCastingError.Code.failure
             }
             
             guard var elementBuffer = buffer.readSlice(length: numericCast(elementLength)) else {
                 throw PostgresCastingError.Code.failure
->>>>>>> 112a5e5d
             }
             
             let element = try Element.decode(from: &elementBuffer, type: elementType, format: format, context: context)
