import NIOCore

extension Optional: PSQLDecodable where Wrapped: PSQLDecodable, Wrapped.DecodableType == Wrapped {
<<<<<<< HEAD
    public typealias DecodableType = Wrapped

    public static func decode<JSONDecoder : PSQLJSONDecoder>(from byteBuffer: inout ByteBuffer, type: PSQLDataType, format: PSQLFormat, context: PSQLDecodingContext<JSONDecoder>) throws -> Optional<Wrapped> {
        preconditionFailure("This should not be called")
    }

    @inlinable
    public static func decodeRaw<JSONDecoder : PSQLJSONDecoder>(
        from byteBuffer: inout ByteBuffer?,
        type: PSQLDataType,
        format: PSQLFormat,
        context: PSQLDecodingContext<JSONDecoder>
    ) throws -> Optional<Wrapped> {
        switch byteBuffer {
        case .some(var buffer):
            return try Wrapped.decode(from: &buffer, type: type, format: format, context: context)
        case .none:
            return .none
        }
=======
    typealias DecodableType = Wrapped

    static func decode<JSONDecoder: PostgresJSONDecoder>(
        from byteBuffer: inout ByteBuffer,
        type: PostgresDataType,
        format: PostgresFormat,
        context: PostgresDecodingContext<JSONDecoder>
    ) throws -> Optional<Wrapped> {
        preconditionFailure("This should not be called")
    }

    static func decodeRaw<JSONDecoder: PostgresJSONDecoder>(
        from byteBuffer: inout ByteBuffer?,
        type: PostgresDataType,
        format: PostgresFormat,
        context: PostgresDecodingContext<JSONDecoder>
    ) throws -> Self {
        guard var buffer = byteBuffer else {
            return nil
        }
        return try DecodableType.decode(from: &buffer, type: type, format: format, context: context)
>>>>>>> 112a5e5d
    }
}

extension Optional: PSQLEncodable where Wrapped: PSQLEncodable {
<<<<<<< HEAD
    public var psqlType: PSQLDataType {
=======
    var psqlType: PostgresDataType {
>>>>>>> 112a5e5d
        switch self {
        case .some(let value):
            return value.psqlType
        case .none:
            return .null
        }
    }
    
<<<<<<< HEAD
    public var psqlFormat: PSQLFormat {
=======
    var psqlFormat: PostgresFormat {
>>>>>>> 112a5e5d
        switch self {
        case .some(let value):
            return value.psqlFormat
        case .none:
            return .binary
        }
    }
    
    public func encode<JSONEncoder: PSQLJSONEncoder>(into buffer: inout ByteBuffer, context: PSQLEncodingContext<JSONEncoder>) throws {
        preconditionFailure("Should never be hit, since `encodeRaw` is implemented.")
    }
    
    public func encodeRaw<JSONEncoder: PSQLJSONEncoder>(into buffer: inout ByteBuffer, context: PSQLEncodingContext<JSONEncoder>) throws {
        switch self {
        case .none:
            buffer.writeInteger(-1, as: Int32.self)
        case .some(let value):
            try value.encodeRaw(into: &buffer, context: context)
        }
    }
}

extension Optional: PSQLCodable where Wrapped: PSQLCodable, Wrapped.DecodableType == Wrapped {
<<<<<<< HEAD

=======
    
>>>>>>> 112a5e5d
}<|MERGE_RESOLUTION|>--- conflicted
+++ resolved
@@ -1,19 +1,18 @@
 import NIOCore
 
 extension Optional: PSQLDecodable where Wrapped: PSQLDecodable, Wrapped.DecodableType == Wrapped {
-<<<<<<< HEAD
     public typealias DecodableType = Wrapped
 
-    public static func decode<JSONDecoder : PSQLJSONDecoder>(from byteBuffer: inout ByteBuffer, type: PSQLDataType, format: PSQLFormat, context: PSQLDecodingContext<JSONDecoder>) throws -> Optional<Wrapped> {
+    public static func decode<JSONDecoder : PostgresJSONDecoder>(from byteBuffer: inout ByteBuffer, type: PostgresDataType, format: PostgresFormat, context: PostgresDecodingContext<JSONDecoder>) throws -> Optional<Wrapped> {
         preconditionFailure("This should not be called")
     }
 
     @inlinable
-    public static func decodeRaw<JSONDecoder : PSQLJSONDecoder>(
+    public static func decodeRaw<JSONDecoder : PostgresJSONDecoder>(
         from byteBuffer: inout ByteBuffer?,
-        type: PSQLDataType,
-        format: PSQLFormat,
-        context: PSQLDecodingContext<JSONDecoder>
+        type: PostgresDataType,
+        format: PostgresFormat,
+        context: PostgresDecodingContext<JSONDecoder>
     ) throws -> Optional<Wrapped> {
         switch byteBuffer {
         case .some(var buffer):
@@ -21,38 +20,11 @@
         case .none:
             return .none
         }
-=======
-    typealias DecodableType = Wrapped
-
-    static func decode<JSONDecoder: PostgresJSONDecoder>(
-        from byteBuffer: inout ByteBuffer,
-        type: PostgresDataType,
-        format: PostgresFormat,
-        context: PostgresDecodingContext<JSONDecoder>
-    ) throws -> Optional<Wrapped> {
-        preconditionFailure("This should not be called")
-    }
-
-    static func decodeRaw<JSONDecoder: PostgresJSONDecoder>(
-        from byteBuffer: inout ByteBuffer?,
-        type: PostgresDataType,
-        format: PostgresFormat,
-        context: PostgresDecodingContext<JSONDecoder>
-    ) throws -> Self {
-        guard var buffer = byteBuffer else {
-            return nil
-        }
-        return try DecodableType.decode(from: &buffer, type: type, format: format, context: context)
->>>>>>> 112a5e5d
     }
 }
 
 extension Optional: PSQLEncodable where Wrapped: PSQLEncodable {
-<<<<<<< HEAD
-    public var psqlType: PSQLDataType {
-=======
-    var psqlType: PostgresDataType {
->>>>>>> 112a5e5d
+    public var psqlType: PostgresDataType {
         switch self {
         case .some(let value):
             return value.psqlType
@@ -61,11 +33,7 @@
         }
     }
     
-<<<<<<< HEAD
-    public var psqlFormat: PSQLFormat {
-=======
-    var psqlFormat: PostgresFormat {
->>>>>>> 112a5e5d
+    public var psqlFormat: PostgresFormat {
         switch self {
         case .some(let value):
             return value.psqlFormat
@@ -89,9 +57,5 @@
 }
 
 extension Optional: PSQLCodable where Wrapped: PSQLCodable, Wrapped.DecodableType == Wrapped {
-<<<<<<< HEAD
 
-=======
-    
->>>>>>> 112a5e5d
 }