--- conflicted
+++ resolved
@@ -1,12 +1,7 @@
 import NIOCore
 
-<<<<<<< HEAD
-extension Optional: PSQLDecodable where Wrapped: PSQLDecodable, Wrapped.DecodableType == Wrapped {
+extension Optional: PostgresDecodable where Wrapped: PostgresDecodable, Wrapped.DecodableType == Wrapped {
     public typealias DecodableType = Wrapped
-=======
-extension Optional: PostgresDecodable where Wrapped: PostgresDecodable, Wrapped.DecodableType == Wrapped {
-    typealias DecodableType = Wrapped
->>>>>>> 77eb6c75
 
     public static func decode<JSONDecoder : PostgresJSONDecoder>(from byteBuffer: inout ByteBuffer, type: PostgresDataType, format: PostgresFormat, context: PostgresDecodingContext<JSONDecoder>) throws -> Optional<Wrapped> {
         preconditionFailure("This should not be called")
@@ -46,26 +41,18 @@
             return .binary
         }
     }
-    
-<<<<<<< HEAD
-    public func encode<JSONEncoder: PSQLJSONEncoder>(into buffer: inout ByteBuffer, context: PSQLEncodingContext<JSONEncoder>) throws {
-        preconditionFailure("Should never be hit, since `encodeRaw` is implemented.")
-    }
-    
-    public func encodeRaw<JSONEncoder: PSQLJSONEncoder>(into buffer: inout ByteBuffer, context: PSQLEncodingContext<JSONEncoder>) throws {
-=======
-    func encode<JSONEncoder: PostgresJSONEncoder>(
+
+    public func encode<JSONEncoder: PostgresJSONEncoder>(
         into byteBuffer: inout ByteBuffer,
         context: PSQLEncodingContext<JSONEncoder>
     ) {
         preconditionFailure("Should never be hit, since `encodeRaw` is implemented.")
     }
     
-    func encodeRaw<JSONEncoder: PostgresJSONEncoder>(
-        into byteBuffer: inout ByteBuffer,
+    public func encodeRaw<JSONEncoder: PostgresJSONEncoder>(
+        into buffer: inout ByteBuffer,
         context: PSQLEncodingContext<JSONEncoder>
     ) throws {
->>>>>>> 77eb6c75
         switch self {
         case .none:
             buffer.writeInteger(-1, as: Int32.self)
