import NIOCore

extension Float: PSQLCodable {
    public var psqlType: PostgresDataType {
        .float4
    }
    
    public var psqlFormat: PostgresFormat {
        .binary
    }

    @inlinable
    public static func decode<JSONDecoder : PostgresJSONDecoder>(
        from buffer: inout ByteBuffer,
        type: PostgresDataType,
        format: PostgresFormat,
        context: PostgresDecodingContext<JSONDecoder>
    ) throws -> Self {
        switch (format, type) {
        case (.binary, .float4):
            guard buffer.readableBytes == 4, let float = buffer.psqlReadFloat() else {
                throw PostgresCastingError.Code.failure
            }
            return float
        case (.binary, .float8):
            guard buffer.readableBytes == 8, let double = buffer.psqlReadDouble() else {
                throw PostgresCastingError.Code.failure
            }
            return Float(double)
        case (.text, .float4), (.text, .float8):
            guard let string = buffer.readString(length: buffer.readableBytes), let value = Float(string) else {
                throw PostgresCastingError.Code.failure
            }
            return value
        default:
            throw PostgresCastingError.Code.typeMismatch
        }
    }
<<<<<<< HEAD

    public func encode<JSONEncoder: PSQLJSONEncoder>(into buffer: inout ByteBuffer, context: PSQLEncodingContext<JSONEncoder>) {
        buffer.psqlWriteFloat(self)
=======
    
    func encode<JSONEncoder: PostgresJSONEncoder>(
        into byteBuffer: inout ByteBuffer,
        context: PSQLEncodingContext<JSONEncoder>
    ) {
        byteBuffer.psqlWriteFloat(self)
>>>>>>> 77eb6c75
    }
}

extension Double: PSQLCodable {
    public var psqlType: PostgresDataType {
        .float8
    }
    
    public var psqlFormat: PostgresFormat {
        .binary
    }
    
    public static func decode<JSONDecoder : PostgresJSONDecoder>(
        from buffer: inout ByteBuffer,
        type: PostgresDataType,
        format: PostgresFormat,
        context: PostgresDecodingContext<JSONDecoder>
    ) throws -> Self {
        switch (format, type) {
        case (.binary, .float4):
            guard buffer.readableBytes == 4, let float = buffer.psqlReadFloat() else {
                throw PostgresCastingError.Code.failure
            }
            return Double(float)
        case (.binary, .float8):
            guard buffer.readableBytes == 8, let double = buffer.psqlReadDouble() else {
                throw PostgresCastingError.Code.failure
            }
            return double
        case (.text, .float4), (.text, .float8):
            guard let string = buffer.readString(length: buffer.readableBytes), let value = Double(string) else {
                throw PostgresCastingError.Code.failure
            }
            return value
        default:
            throw PostgresCastingError.Code.typeMismatch
        }
    }
    
<<<<<<< HEAD
    public func encode<JSONEncoder: PSQLJSONEncoder>(into buffer: inout ByteBuffer, context: PSQLEncodingContext<JSONEncoder>) {
        buffer.psqlWriteDouble(self)
=======
    func encode<JSONEncoder: PostgresJSONEncoder>(
        into byteBuffer: inout ByteBuffer,
        context: PSQLEncodingContext<JSONEncoder>
    ) {
        byteBuffer.psqlWriteDouble(self)
>>>>>>> 77eb6c75
    }
}
<|MERGE_RESOLUTION|>--- conflicted
+++ resolved
@@ -36,18 +36,12 @@
             throw PostgresCastingError.Code.typeMismatch
         }
     }
-<<<<<<< HEAD
 
-    public func encode<JSONEncoder: PSQLJSONEncoder>(into buffer: inout ByteBuffer, context: PSQLEncodingContext<JSONEncoder>) {
-        buffer.psqlWriteFloat(self)
-=======
-    
-    func encode<JSONEncoder: PostgresJSONEncoder>(
+    public func encode<JSONEncoder: PostgresJSONEncoder>(
         into byteBuffer: inout ByteBuffer,
         context: PSQLEncodingContext<JSONEncoder>
     ) {
         byteBuffer.psqlWriteFloat(self)
->>>>>>> 77eb6c75
     }
 }
 
@@ -86,16 +80,11 @@
             throw PostgresCastingError.Code.typeMismatch
         }
     }
-    
-<<<<<<< HEAD
-    public func encode<JSONEncoder: PSQLJSONEncoder>(into buffer: inout ByteBuffer, context: PSQLEncodingContext<JSONEncoder>) {
-        buffer.psqlWriteDouble(self)
-=======
-    func encode<JSONEncoder: PostgresJSONEncoder>(
+
+    public func encode<JSONEncoder: PostgresJSONEncoder>(
         into byteBuffer: inout ByteBuffer,
         context: PSQLEncodingContext<JSONEncoder>
     ) {
         byteBuffer.psqlWriteDouble(self)
->>>>>>> 77eb6c75
     }
 }
