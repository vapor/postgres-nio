import NIOCore

extension Float: PSQLCodable {
<<<<<<< HEAD
    public var psqlType: PSQLDataType {
        .float4
    }
    
    public var psqlFormat: PSQLFormat {
        .binary
    }

    @inlinable
    public static func decode<JSONDecoder : PSQLJSONDecoder>(
        from buffer: inout ByteBuffer,
        type: PSQLDataType,
        format: PSQLFormat,
        context: PSQLDecodingContext<JSONDecoder>
=======
    var psqlType: PostgresDataType {
        .float4
    }
    
    var psqlFormat: PostgresFormat {
        .binary
    }
    
    static func decode<JSONDecoder: PostgresJSONDecoder>(
        from buffer: inout ByteBuffer,
        type: PostgresDataType,
        format: PostgresFormat,
        context: PostgresDecodingContext<JSONDecoder>
>>>>>>> 112a5e5d
    ) throws -> Self {
        switch (format, type) {
        case (.binary, .float4):
            guard buffer.readableBytes == 4, let float = buffer.psqlReadFloat() else {
<<<<<<< HEAD
                throw PSQLCastingError.Code.failure
=======
                throw PostgresCastingError.Code.failure
>>>>>>> 112a5e5d
            }
            return float
        case (.binary, .float8):
            guard buffer.readableBytes == 8, let double = buffer.psqlReadDouble() else {
<<<<<<< HEAD
                throw PSQLCastingError.Code.failure
=======
                throw PostgresCastingError.Code.failure
>>>>>>> 112a5e5d
            }
            return Float(double)
        case (.text, .float4), (.text, .float8):
            guard let string = buffer.readString(length: buffer.readableBytes), let value = Float(string) else {
<<<<<<< HEAD
                throw PSQLCastingError.Code.failure
            }
            return value
        default:
            throw PSQLCastingError.Code.typeMismatch
=======
                throw PostgresCastingError.Code.failure
            }
            return value
        default:
            throw PostgresCastingError.Code.typeMismatch
>>>>>>> 112a5e5d
        }
    }

    public func encode<JSONEncoder: PSQLJSONEncoder>(into buffer: inout ByteBuffer, context: PSQLEncodingContext<JSONEncoder>) {
        buffer.psqlWriteFloat(self)
    }
}

extension Double: PSQLCodable {
<<<<<<< HEAD
    public var psqlType: PSQLDataType {
        .float8
    }
    
    public var psqlFormat: PSQLFormat {
        .binary
    }
    
    public static func decode<JSONDecoder : PSQLJSONDecoder>(
        from buffer: inout ByteBuffer,
        type: PSQLDataType,
        format: PSQLFormat,
        context: PSQLDecodingContext<JSONDecoder>
=======
    var psqlType: PostgresDataType {
        .float8
    }
    
    var psqlFormat: PostgresFormat {
        .binary
    }
    
    static func decode<JSONDecoder: PostgresJSONDecoder>(
        from buffer: inout ByteBuffer,
        type: PostgresDataType,
        format: PostgresFormat,
        context: PostgresDecodingContext<JSONDecoder>
>>>>>>> 112a5e5d
    ) throws -> Self {
        switch (format, type) {
        case (.binary, .float4):
            guard buffer.readableBytes == 4, let float = buffer.psqlReadFloat() else {
<<<<<<< HEAD
                throw PSQLCastingError.Code.failure
=======
                throw PostgresCastingError.Code.failure
>>>>>>> 112a5e5d
            }
            return Double(float)
        case (.binary, .float8):
            guard buffer.readableBytes == 8, let double = buffer.psqlReadDouble() else {
<<<<<<< HEAD
                throw PSQLCastingError.Code.failure
=======
                throw PostgresCastingError.Code.failure
>>>>>>> 112a5e5d
            }
            return double
        case (.text, .float4), (.text, .float8):
            guard let string = buffer.readString(length: buffer.readableBytes), let value = Double(string) else {
<<<<<<< HEAD
                throw PSQLCastingError.Code.failure
            }
            return value
        default:
            throw PSQLCastingError.Code.typeMismatch
=======
                throw PostgresCastingError.Code.failure
            }
            return value
        default:
            throw PostgresCastingError.Code.typeMismatch
>>>>>>> 112a5e5d
        }
    }
    
    public func encode<JSONEncoder: PSQLJSONEncoder>(into buffer: inout ByteBuffer, context: PSQLEncodingContext<JSONEncoder>) {
        buffer.psqlWriteDouble(self)
    }
}
<|MERGE_RESOLUTION|>--- conflicted
+++ resolved
@@ -1,71 +1,39 @@
 import NIOCore
 
 extension Float: PSQLCodable {
-<<<<<<< HEAD
-    public var psqlType: PSQLDataType {
+    public var psqlType: PostgresDataType {
         .float4
     }
     
-    public var psqlFormat: PSQLFormat {
+    public var psqlFormat: PostgresFormat {
         .binary
     }
 
     @inlinable
-    public static func decode<JSONDecoder : PSQLJSONDecoder>(
-        from buffer: inout ByteBuffer,
-        type: PSQLDataType,
-        format: PSQLFormat,
-        context: PSQLDecodingContext<JSONDecoder>
-=======
-    var psqlType: PostgresDataType {
-        .float4
-    }
-    
-    var psqlFormat: PostgresFormat {
-        .binary
-    }
-    
-    static func decode<JSONDecoder: PostgresJSONDecoder>(
+    public static func decode<JSONDecoder : PostgresJSONDecoder>(
         from buffer: inout ByteBuffer,
         type: PostgresDataType,
         format: PostgresFormat,
         context: PostgresDecodingContext<JSONDecoder>
->>>>>>> 112a5e5d
     ) throws -> Self {
         switch (format, type) {
         case (.binary, .float4):
             guard buffer.readableBytes == 4, let float = buffer.psqlReadFloat() else {
-<<<<<<< HEAD
-                throw PSQLCastingError.Code.failure
-=======
                 throw PostgresCastingError.Code.failure
->>>>>>> 112a5e5d
             }
             return float
         case (.binary, .float8):
             guard buffer.readableBytes == 8, let double = buffer.psqlReadDouble() else {
-<<<<<<< HEAD
-                throw PSQLCastingError.Code.failure
-=======
                 throw PostgresCastingError.Code.failure
->>>>>>> 112a5e5d
             }
             return Float(double)
         case (.text, .float4), (.text, .float8):
             guard let string = buffer.readString(length: buffer.readableBytes), let value = Float(string) else {
-<<<<<<< HEAD
-                throw PSQLCastingError.Code.failure
-            }
-            return value
-        default:
-            throw PSQLCastingError.Code.typeMismatch
-=======
                 throw PostgresCastingError.Code.failure
             }
             return value
         default:
             throw PostgresCastingError.Code.typeMismatch
->>>>>>> 112a5e5d
         }
     }
 
@@ -75,70 +43,38 @@
 }
 
 extension Double: PSQLCodable {
-<<<<<<< HEAD
-    public var psqlType: PSQLDataType {
+    public var psqlType: PostgresDataType {
         .float8
     }
     
-    public var psqlFormat: PSQLFormat {
+    public var psqlFormat: PostgresFormat {
         .binary
     }
     
-    public static func decode<JSONDecoder : PSQLJSONDecoder>(
-        from buffer: inout ByteBuffer,
-        type: PSQLDataType,
-        format: PSQLFormat,
-        context: PSQLDecodingContext<JSONDecoder>
-=======
-    var psqlType: PostgresDataType {
-        .float8
-    }
-    
-    var psqlFormat: PostgresFormat {
-        .binary
-    }
-    
-    static func decode<JSONDecoder: PostgresJSONDecoder>(
+    public static func decode<JSONDecoder : PostgresJSONDecoder>(
         from buffer: inout ByteBuffer,
         type: PostgresDataType,
         format: PostgresFormat,
         context: PostgresDecodingContext<JSONDecoder>
->>>>>>> 112a5e5d
     ) throws -> Self {
         switch (format, type) {
         case (.binary, .float4):
             guard buffer.readableBytes == 4, let float = buffer.psqlReadFloat() else {
-<<<<<<< HEAD
-                throw PSQLCastingError.Code.failure
-=======
                 throw PostgresCastingError.Code.failure
->>>>>>> 112a5e5d
             }
             return Double(float)
         case (.binary, .float8):
             guard buffer.readableBytes == 8, let double = buffer.psqlReadDouble() else {
-<<<<<<< HEAD
-                throw PSQLCastingError.Code.failure
-=======
                 throw PostgresCastingError.Code.failure
->>>>>>> 112a5e5d
             }
             return double
         case (.text, .float4), (.text, .float8):
             guard let string = buffer.readString(length: buffer.readableBytes), let value = Double(string) else {
-<<<<<<< HEAD
-                throw PSQLCastingError.Code.failure
-            }
-            return value
-        default:
-            throw PSQLCastingError.Code.typeMismatch
-=======
                 throw PostgresCastingError.Code.failure
             }
             return value
         default:
             throw PostgresCastingError.Code.typeMismatch
->>>>>>> 112a5e5d
         }
     }
     
