import NIOCore

extension UInt8: PSQLCodable {
<<<<<<< HEAD
    public var psqlType: PSQLDataType {
        .char
    }
    
    public var psqlFormat: PSQLFormat {
        .binary
    }
    
    // decoding
    @inlinable
    public static func decode<JSONDecoder : PSQLJSONDecoder>(
        from buffer: inout ByteBuffer,
        type: PSQLDataType,
        format: PSQLFormat,
        context: PSQLDecodingContext<JSONDecoder>
=======
    var psqlType: PostgresDataType {
        .char
    }

    var psqlFormat: PostgresFormat {
        .binary
    }

    static func decode<JSONDecoder: PostgresJSONDecoder>(
        from buffer: inout ByteBuffer,
        type: PostgresDataType,
        format: PostgresFormat,
        context: PostgresDecodingContext<JSONDecoder>
>>>>>>> 112a5e5d
    ) throws -> Self {
        switch type {
        case .bpchar, .char:
            guard buffer.readableBytes == 1, let value = buffer.readInteger(as: UInt8.self) else {
<<<<<<< HEAD
                throw PSQLCastingError.Code.failure
=======
                throw PostgresCastingError.Code.failure
>>>>>>> 112a5e5d
            }
            
            return value
        default:
<<<<<<< HEAD
            throw PSQLCastingError.Code.typeMismatch
        }
    }
    
    // encoding
    public func encode<JSONEncoder: PSQLJSONEncoder>(into buffer: inout ByteBuffer, context: PSQLEncodingContext<JSONEncoder>) throws {
        buffer.writeInteger(self, as: UInt8.self)
=======
            throw PostgresCastingError.Code.typeMismatch
        }
    }

    func encode(into byteBuffer: inout ByteBuffer, context: PSQLEncodingContext) {
        byteBuffer.writeInteger(self, as: UInt8.self)
>>>>>>> 112a5e5d
    }
}

extension Int16: PSQLCodable {
    
<<<<<<< HEAD
    public var psqlType: PSQLDataType {
        .int2
    }
    
    public var psqlFormat: PSQLFormat {
        .binary
    }
    
    @inlinable
    public static func decode<JSONDecoder : PSQLJSONDecoder>(
        from buffer: inout ByteBuffer,
        type: PSQLDataType,
        format: PSQLFormat,
        context: PSQLDecodingContext<JSONDecoder>
=======
    var psqlType: PostgresDataType {
        .int2
    }

    var psqlFormat: PostgresFormat {
        .binary
    }

    static func decode<JSONDecoder: PostgresJSONDecoder>(
        from buffer: inout ByteBuffer,
        type: PostgresDataType,
        format: PostgresFormat,
        context: PostgresDecodingContext<JSONDecoder>
>>>>>>> 112a5e5d
    ) throws -> Self {
        switch (format, type) {
        case (.binary, .int2):
            guard buffer.readableBytes == 2, let value = buffer.readInteger(as: Int16.self) else {
<<<<<<< HEAD
                throw PSQLCastingError.Code.failure
=======
                throw PostgresCastingError.Code.failure
>>>>>>> 112a5e5d
            }
            return value
        case (.text, .int2):
            guard let string = buffer.readString(length: buffer.readableBytes), let value = Int16(string) else {
<<<<<<< HEAD
                throw PSQLCastingError.Code.failure
            }
            return value
        default:
            throw PSQLCastingError.Code.typeMismatch
        }
    }
    
    // encoding
    public func encode<JSONEncoder: PSQLJSONEncoder>(into buffer: inout ByteBuffer, context: PSQLEncodingContext<JSONEncoder>) throws {
        buffer.writeInteger(self, as: Int16.self)
=======
                throw PostgresCastingError.Code.failure
            }
            return value
        default:
            throw PostgresCastingError.Code.typeMismatch
        }
    }

    func encode(into byteBuffer: inout ByteBuffer, context: PSQLEncodingContext) {
        byteBuffer.writeInteger(self, as: Int16.self)
>>>>>>> 112a5e5d
    }
}

extension Int32: PSQLCodable {
<<<<<<< HEAD
    public var psqlType: PSQLDataType {
        .int4
    }
    
    public var psqlFormat: PSQLFormat {
        .binary
    }
    
    @inlinable
    public static func decode<JSONDecoder : PSQLJSONDecoder>(
        from buffer: inout ByteBuffer,
        type: PSQLDataType,
        format: PSQLFormat,
        context: PSQLDecodingContext<JSONDecoder>
=======
    var psqlType: PostgresDataType {
        .int4
    }
    
    var psqlFormat: PostgresFormat {
        .binary
    }

    static func decode<JSONDecoder: PostgresJSONDecoder>(
        from buffer: inout ByteBuffer,
        type: PostgresDataType,
        format: PostgresFormat,
        context: PostgresDecodingContext<JSONDecoder>
>>>>>>> 112a5e5d
    ) throws -> Self {
        switch (format, type) {
        case (.binary, .int2):
            guard buffer.readableBytes == 2, let value = buffer.readInteger(as: Int16.self) else {
<<<<<<< HEAD
                throw PSQLCastingError.Code.failure
=======
                throw PostgresCastingError.Code.failure
>>>>>>> 112a5e5d
            }
            return Int32(value)
        case (.binary, .int4):
            guard buffer.readableBytes == 4, let value = buffer.readInteger(as: Int32.self) else {
<<<<<<< HEAD
                throw PSQLCastingError.Code.failure
=======
                throw PostgresCastingError.Code.failure
>>>>>>> 112a5e5d
            }
            return Int32(value)
        case (.text, .int2), (.text, .int4):
            guard let string = buffer.readString(length: buffer.readableBytes), let value = Int32(string) else {
<<<<<<< HEAD
                throw PSQLCastingError.Code.failure
            }
            return value
        default:
            throw PSQLCastingError.Code.typeMismatch
        }
    }
    
    // encoding
    public func encode<JSONEncoder: PSQLJSONEncoder>(into buffer: inout ByteBuffer, context: PSQLEncodingContext<JSONEncoder>) throws {
        buffer.writeInteger(self, as: Int32.self)
=======
                throw PostgresCastingError.Code.failure
            }
            return value
        default:
            throw PostgresCastingError.Code.typeMismatch
        }
    }

    func encode(into byteBuffer: inout ByteBuffer, context: PSQLEncodingContext) {
        byteBuffer.writeInteger(self, as: Int32.self)
>>>>>>> 112a5e5d
    }
}

extension Int64: PSQLCodable {
<<<<<<< HEAD
    public var psqlType: PSQLDataType {
        .int8
    }
    
    public var psqlFormat: PSQLFormat {
        .binary
    }
    
    @inlinable
    public static func decode<JSONDecoder : PSQLJSONDecoder>(
        from buffer: inout ByteBuffer,
        type: PSQLDataType,
        format: PSQLFormat,
        context: PSQLDecodingContext<JSONDecoder>
=======
    var psqlType: PostgresDataType {
        .int8
    }

    var psqlFormat: PostgresFormat {
        .binary
    }

    static func decode<JSONDecoder: PostgresJSONDecoder>(
        from buffer: inout ByteBuffer,
        type: PostgresDataType,
        format: PostgresFormat,
        context: PostgresDecodingContext<JSONDecoder>
>>>>>>> 112a5e5d
    ) throws -> Self {
        switch (format, type) {
        case (.binary, .int2):
            guard buffer.readableBytes == 2, let value = buffer.readInteger(as: Int16.self) else {
<<<<<<< HEAD
                throw PSQLCastingError.Code.failure
=======
                throw PostgresCastingError.Code.failure
>>>>>>> 112a5e5d
            }
            return Int64(value)
        case (.binary, .int4):
            guard buffer.readableBytes == 4, let value = buffer.readInteger(as: Int32.self) else {
<<<<<<< HEAD
                throw PSQLCastingError.Code.failure
=======
                throw PostgresCastingError.Code.failure
>>>>>>> 112a5e5d
            }
            return Int64(value)
        case (.binary, .int8):
            guard buffer.readableBytes == 8, let value = buffer.readInteger(as: Int64.self) else {
<<<<<<< HEAD
                throw PSQLCastingError.Code.failure
=======
                throw PostgresCastingError.Code.failure
>>>>>>> 112a5e5d
            }
            return value
        case (.text, .int2), (.text, .int4), (.text, .int8):
            guard let string = buffer.readString(length: buffer.readableBytes), let value = Int64(string) else {
<<<<<<< HEAD
                throw PSQLCastingError.Code.failure
            }
            return value
        default:
            throw PSQLCastingError.Code.typeMismatch
        }
    }
    
    // encoding
    public func encode<JSONEncoder: PSQLJSONEncoder>(into buffer: inout ByteBuffer, context: PSQLEncodingContext<JSONEncoder>) throws {
        buffer.writeInteger(self, as: Int64.self)
=======
                throw PostgresCastingError.Code.failure
            }
            return value
        default:
            throw PostgresCastingError.Code.typeMismatch
        }
    }

    func encode(into byteBuffer: inout ByteBuffer, context: PSQLEncodingContext) {
        byteBuffer.writeInteger(self, as: Int64.self)
>>>>>>> 112a5e5d
    }
}

extension Int: PSQLCodable {
<<<<<<< HEAD
    public var psqlType: PSQLDataType {
=======
    var psqlType: PostgresDataType {
>>>>>>> 112a5e5d
        switch self.bitWidth {
        case Int32.bitWidth:
            return .int4
        case Int64.bitWidth:
            return .int8
        default:
            preconditionFailure("Int is expected to be an Int32 or Int64")
        }
    }
    
<<<<<<< HEAD
    public var psqlFormat: PSQLFormat {
        .binary
    }
    
    @inlinable
    public static func decode<JSONDecoder : PSQLJSONDecoder>(
        from buffer: inout ByteBuffer,
        type: PSQLDataType,
        format: PSQLFormat,
        context: PSQLDecodingContext<JSONDecoder>
=======
    var psqlFormat: PostgresFormat {
        .binary
    }

    static func decode<JSONDecoder: PostgresJSONDecoder>(
        from buffer: inout ByteBuffer,
        type: PostgresDataType,
        format: PostgresFormat,
        context: PostgresDecodingContext<JSONDecoder>
>>>>>>> 112a5e5d
    ) throws -> Self {
        switch (format, type) {
        case (.binary, .int2):
            guard buffer.readableBytes == 2, let value = buffer.readInteger(as: Int16.self) else {
<<<<<<< HEAD
                throw PSQLCastingError.Code.failure
=======
                throw PostgresCastingError.Code.failure
>>>>>>> 112a5e5d
            }
            return Int(value)
        case (.binary, .int4):
            guard buffer.readableBytes == 4, let value = buffer.readInteger(as: Int32.self) else {
<<<<<<< HEAD
                throw PSQLCastingError.Code.failure
=======
                throw PostgresCastingError.Code.failure
>>>>>>> 112a5e5d
            }
            return Int(value)
        case (.binary, .int8) where Int.bitWidth == 64:
            guard buffer.readableBytes == 8, let value = buffer.readInteger(as: Int.self) else {
<<<<<<< HEAD
                throw PSQLCastingError.Code.failure
=======
                throw PostgresCastingError.Code.failure
>>>>>>> 112a5e5d
            }
            return value
        case (.text, .int2), (.text, .int4), (.text, .int8):
            guard let string = buffer.readString(length: buffer.readableBytes), let value = Int(string) else {
<<<<<<< HEAD
                throw PSQLCastingError.Code.failure
            }
            return value
        default:
            throw PSQLCastingError.Code.typeMismatch
        }
    }
    
    // encoding
    public func encode<JSONEncoder: PSQLJSONEncoder>(into buffer: inout ByteBuffer, context: PSQLEncodingContext<JSONEncoder>) throws {
        buffer.writeInteger(self, as: Int.self)
=======
                throw PostgresCastingError.Code.failure
            }
            return value
        default:
            throw PostgresCastingError.Code.typeMismatch
        }
    }

    func encode(into byteBuffer: inout ByteBuffer, context: PSQLEncodingContext) {
        byteBuffer.writeInteger(self, as: Int.self)
>>>>>>> 112a5e5d
    }
}<|MERGE_RESOLUTION|>--- conflicted
+++ resolved
@@ -1,316 +1,172 @@
 import NIOCore
 
 extension UInt8: PSQLCodable {
-<<<<<<< HEAD
-    public var psqlType: PSQLDataType {
+    public var psqlType: PostgresDataType {
         .char
     }
     
-    public var psqlFormat: PSQLFormat {
+    public var psqlFormat: PostgresFormat {
         .binary
     }
     
     // decoding
     @inlinable
-    public static func decode<JSONDecoder : PSQLJSONDecoder>(
-        from buffer: inout ByteBuffer,
-        type: PSQLDataType,
-        format: PSQLFormat,
-        context: PSQLDecodingContext<JSONDecoder>
-=======
-    var psqlType: PostgresDataType {
-        .char
-    }
-
-    var psqlFormat: PostgresFormat {
-        .binary
-    }
-
-    static func decode<JSONDecoder: PostgresJSONDecoder>(
-        from buffer: inout ByteBuffer,
-        type: PostgresDataType,
-        format: PostgresFormat,
-        context: PostgresDecodingContext<JSONDecoder>
->>>>>>> 112a5e5d
+    public static func decode<JSONDecoder : PostgresJSONDecoder>(
+        from buffer: inout ByteBuffer,
+        type: PostgresDataType,
+        format: PostgresFormat,
+        context: PostgresDecodingContext<JSONDecoder>
     ) throws -> Self {
         switch type {
         case .bpchar, .char:
             guard buffer.readableBytes == 1, let value = buffer.readInteger(as: UInt8.self) else {
-<<<<<<< HEAD
-                throw PSQLCastingError.Code.failure
-=======
-                throw PostgresCastingError.Code.failure
->>>>>>> 112a5e5d
+                throw PostgresCastingError.Code.failure
             }
             
             return value
         default:
-<<<<<<< HEAD
-            throw PSQLCastingError.Code.typeMismatch
+            throw PostgresCastingError.Code.typeMismatch
         }
     }
     
     // encoding
     public func encode<JSONEncoder: PSQLJSONEncoder>(into buffer: inout ByteBuffer, context: PSQLEncodingContext<JSONEncoder>) throws {
         buffer.writeInteger(self, as: UInt8.self)
-=======
-            throw PostgresCastingError.Code.typeMismatch
-        }
-    }
-
-    func encode(into byteBuffer: inout ByteBuffer, context: PSQLEncodingContext) {
-        byteBuffer.writeInteger(self, as: UInt8.self)
->>>>>>> 112a5e5d
     }
 }
 
 extension Int16: PSQLCodable {
     
-<<<<<<< HEAD
-    public var psqlType: PSQLDataType {
+    public var psqlType: PostgresDataType {
         .int2
     }
     
-    public var psqlFormat: PSQLFormat {
-        .binary
-    }
-    
-    @inlinable
-    public static func decode<JSONDecoder : PSQLJSONDecoder>(
-        from buffer: inout ByteBuffer,
-        type: PSQLDataType,
-        format: PSQLFormat,
-        context: PSQLDecodingContext<JSONDecoder>
-=======
-    var psqlType: PostgresDataType {
-        .int2
-    }
-
-    var psqlFormat: PostgresFormat {
-        .binary
-    }
-
-    static func decode<JSONDecoder: PostgresJSONDecoder>(
-        from buffer: inout ByteBuffer,
-        type: PostgresDataType,
-        format: PostgresFormat,
-        context: PostgresDecodingContext<JSONDecoder>
->>>>>>> 112a5e5d
-    ) throws -> Self {
-        switch (format, type) {
-        case (.binary, .int2):
-            guard buffer.readableBytes == 2, let value = buffer.readInteger(as: Int16.self) else {
-<<<<<<< HEAD
-                throw PSQLCastingError.Code.failure
-=======
-                throw PostgresCastingError.Code.failure
->>>>>>> 112a5e5d
+    public var psqlFormat: PostgresFormat {
+        .binary
+    }
+    
+    @inlinable
+    public static func decode<JSONDecoder : PostgresJSONDecoder>(
+        from buffer: inout ByteBuffer,
+        type: PostgresDataType,
+        format: PostgresFormat,
+        context: PostgresDecodingContext<JSONDecoder>
+    ) throws -> Self {
+        switch (format, type) {
+        case (.binary, .int2):
+            guard buffer.readableBytes == 2, let value = buffer.readInteger(as: Int16.self) else {
+                throw PostgresCastingError.Code.failure
             }
             return value
         case (.text, .int2):
             guard let string = buffer.readString(length: buffer.readableBytes), let value = Int16(string) else {
-<<<<<<< HEAD
-                throw PSQLCastingError.Code.failure
-            }
-            return value
-        default:
-            throw PSQLCastingError.Code.typeMismatch
+                throw PostgresCastingError.Code.failure
+            }
+            return value
+        default:
+            throw PostgresCastingError.Code.typeMismatch
         }
     }
     
     // encoding
     public func encode<JSONEncoder: PSQLJSONEncoder>(into buffer: inout ByteBuffer, context: PSQLEncodingContext<JSONEncoder>) throws {
         buffer.writeInteger(self, as: Int16.self)
-=======
-                throw PostgresCastingError.Code.failure
-            }
-            return value
-        default:
-            throw PostgresCastingError.Code.typeMismatch
-        }
-    }
-
-    func encode(into byteBuffer: inout ByteBuffer, context: PSQLEncodingContext) {
-        byteBuffer.writeInteger(self, as: Int16.self)
->>>>>>> 112a5e5d
     }
 }
 
 extension Int32: PSQLCodable {
-<<<<<<< HEAD
-    public var psqlType: PSQLDataType {
+    public var psqlType: PostgresDataType {
         .int4
     }
     
-    public var psqlFormat: PSQLFormat {
-        .binary
-    }
-    
-    @inlinable
-    public static func decode<JSONDecoder : PSQLJSONDecoder>(
-        from buffer: inout ByteBuffer,
-        type: PSQLDataType,
-        format: PSQLFormat,
-        context: PSQLDecodingContext<JSONDecoder>
-=======
-    var psqlType: PostgresDataType {
-        .int4
-    }
-    
-    var psqlFormat: PostgresFormat {
-        .binary
-    }
-
-    static func decode<JSONDecoder: PostgresJSONDecoder>(
-        from buffer: inout ByteBuffer,
-        type: PostgresDataType,
-        format: PostgresFormat,
-        context: PostgresDecodingContext<JSONDecoder>
->>>>>>> 112a5e5d
-    ) throws -> Self {
-        switch (format, type) {
-        case (.binary, .int2):
-            guard buffer.readableBytes == 2, let value = buffer.readInteger(as: Int16.self) else {
-<<<<<<< HEAD
-                throw PSQLCastingError.Code.failure
-=======
-                throw PostgresCastingError.Code.failure
->>>>>>> 112a5e5d
+    public var psqlFormat: PostgresFormat {
+        .binary
+    }
+    
+    @inlinable
+    public static func decode<JSONDecoder : PostgresJSONDecoder>(
+        from buffer: inout ByteBuffer,
+        type: PostgresDataType,
+        format: PostgresFormat,
+        context: PostgresDecodingContext<JSONDecoder>
+    ) throws -> Self {
+        switch (format, type) {
+        case (.binary, .int2):
+            guard buffer.readableBytes == 2, let value = buffer.readInteger(as: Int16.self) else {
+                throw PostgresCastingError.Code.failure
             }
             return Int32(value)
         case (.binary, .int4):
             guard buffer.readableBytes == 4, let value = buffer.readInteger(as: Int32.self) else {
-<<<<<<< HEAD
-                throw PSQLCastingError.Code.failure
-=======
-                throw PostgresCastingError.Code.failure
->>>>>>> 112a5e5d
+                throw PostgresCastingError.Code.failure
             }
             return Int32(value)
         case (.text, .int2), (.text, .int4):
             guard let string = buffer.readString(length: buffer.readableBytes), let value = Int32(string) else {
-<<<<<<< HEAD
-                throw PSQLCastingError.Code.failure
-            }
-            return value
-        default:
-            throw PSQLCastingError.Code.typeMismatch
+                throw PostgresCastingError.Code.failure
+            }
+            return value
+        default:
+            throw PostgresCastingError.Code.typeMismatch
         }
     }
     
     // encoding
     public func encode<JSONEncoder: PSQLJSONEncoder>(into buffer: inout ByteBuffer, context: PSQLEncodingContext<JSONEncoder>) throws {
         buffer.writeInteger(self, as: Int32.self)
-=======
-                throw PostgresCastingError.Code.failure
-            }
-            return value
-        default:
-            throw PostgresCastingError.Code.typeMismatch
-        }
-    }
-
-    func encode(into byteBuffer: inout ByteBuffer, context: PSQLEncodingContext) {
-        byteBuffer.writeInteger(self, as: Int32.self)
->>>>>>> 112a5e5d
     }
 }
 
 extension Int64: PSQLCodable {
-<<<<<<< HEAD
-    public var psqlType: PSQLDataType {
+    public var psqlType: PostgresDataType {
         .int8
     }
     
-    public var psqlFormat: PSQLFormat {
-        .binary
-    }
-    
-    @inlinable
-    public static func decode<JSONDecoder : PSQLJSONDecoder>(
-        from buffer: inout ByteBuffer,
-        type: PSQLDataType,
-        format: PSQLFormat,
-        context: PSQLDecodingContext<JSONDecoder>
-=======
-    var psqlType: PostgresDataType {
-        .int8
-    }
-
-    var psqlFormat: PostgresFormat {
-        .binary
-    }
-
-    static func decode<JSONDecoder: PostgresJSONDecoder>(
-        from buffer: inout ByteBuffer,
-        type: PostgresDataType,
-        format: PostgresFormat,
-        context: PostgresDecodingContext<JSONDecoder>
->>>>>>> 112a5e5d
-    ) throws -> Self {
-        switch (format, type) {
-        case (.binary, .int2):
-            guard buffer.readableBytes == 2, let value = buffer.readInteger(as: Int16.self) else {
-<<<<<<< HEAD
-                throw PSQLCastingError.Code.failure
-=======
-                throw PostgresCastingError.Code.failure
->>>>>>> 112a5e5d
+    public var psqlFormat: PostgresFormat {
+        .binary
+    }
+    
+    @inlinable
+    public static func decode<JSONDecoder : PostgresJSONDecoder>(
+        from buffer: inout ByteBuffer,
+        type: PostgresDataType,
+        format: PostgresFormat,
+        context: PostgresDecodingContext<JSONDecoder>
+    ) throws -> Self {
+        switch (format, type) {
+        case (.binary, .int2):
+            guard buffer.readableBytes == 2, let value = buffer.readInteger(as: Int16.self) else {
+                throw PostgresCastingError.Code.failure
             }
             return Int64(value)
         case (.binary, .int4):
             guard buffer.readableBytes == 4, let value = buffer.readInteger(as: Int32.self) else {
-<<<<<<< HEAD
-                throw PSQLCastingError.Code.failure
-=======
-                throw PostgresCastingError.Code.failure
->>>>>>> 112a5e5d
+                throw PostgresCastingError.Code.failure
             }
             return Int64(value)
         case (.binary, .int8):
             guard buffer.readableBytes == 8, let value = buffer.readInteger(as: Int64.self) else {
-<<<<<<< HEAD
-                throw PSQLCastingError.Code.failure
-=======
-                throw PostgresCastingError.Code.failure
->>>>>>> 112a5e5d
+                throw PostgresCastingError.Code.failure
             }
             return value
         case (.text, .int2), (.text, .int4), (.text, .int8):
             guard let string = buffer.readString(length: buffer.readableBytes), let value = Int64(string) else {
-<<<<<<< HEAD
-                throw PSQLCastingError.Code.failure
-            }
-            return value
-        default:
-            throw PSQLCastingError.Code.typeMismatch
+                throw PostgresCastingError.Code.failure
+            }
+            return value
+        default:
+            throw PostgresCastingError.Code.typeMismatch
         }
     }
     
     // encoding
     public func encode<JSONEncoder: PSQLJSONEncoder>(into buffer: inout ByteBuffer, context: PSQLEncodingContext<JSONEncoder>) throws {
         buffer.writeInteger(self, as: Int64.self)
-=======
-                throw PostgresCastingError.Code.failure
-            }
-            return value
-        default:
-            throw PostgresCastingError.Code.typeMismatch
-        }
-    }
-
-    func encode(into byteBuffer: inout ByteBuffer, context: PSQLEncodingContext) {
-        byteBuffer.writeInteger(self, as: Int64.self)
->>>>>>> 112a5e5d
     }
 }
 
 extension Int: PSQLCodable {
-<<<<<<< HEAD
-    public var psqlType: PSQLDataType {
-=======
-    var psqlType: PostgresDataType {
->>>>>>> 112a5e5d
+    public var psqlType: PostgresDataType {
         switch self.bitWidth {
         case Int32.bitWidth:
             return .int4
@@ -321,82 +177,45 @@
         }
     }
     
-<<<<<<< HEAD
-    public var psqlFormat: PSQLFormat {
-        .binary
-    }
-    
-    @inlinable
-    public static func decode<JSONDecoder : PSQLJSONDecoder>(
-        from buffer: inout ByteBuffer,
-        type: PSQLDataType,
-        format: PSQLFormat,
-        context: PSQLDecodingContext<JSONDecoder>
-=======
-    var psqlFormat: PostgresFormat {
-        .binary
-    }
-
-    static func decode<JSONDecoder: PostgresJSONDecoder>(
-        from buffer: inout ByteBuffer,
-        type: PostgresDataType,
-        format: PostgresFormat,
-        context: PostgresDecodingContext<JSONDecoder>
->>>>>>> 112a5e5d
-    ) throws -> Self {
-        switch (format, type) {
-        case (.binary, .int2):
-            guard buffer.readableBytes == 2, let value = buffer.readInteger(as: Int16.self) else {
-<<<<<<< HEAD
-                throw PSQLCastingError.Code.failure
-=======
-                throw PostgresCastingError.Code.failure
->>>>>>> 112a5e5d
+    public var psqlFormat: PostgresFormat {
+        .binary
+    }
+    
+    @inlinable
+    public static func decode<JSONDecoder : PostgresJSONDecoder>(
+        from buffer: inout ByteBuffer,
+        type: PostgresDataType,
+        format: PostgresFormat,
+        context: PostgresDecodingContext<JSONDecoder>
+    ) throws -> Self {
+        switch (format, type) {
+        case (.binary, .int2):
+            guard buffer.readableBytes == 2, let value = buffer.readInteger(as: Int16.self) else {
+                throw PostgresCastingError.Code.failure
             }
             return Int(value)
         case (.binary, .int4):
             guard buffer.readableBytes == 4, let value = buffer.readInteger(as: Int32.self) else {
-<<<<<<< HEAD
-                throw PSQLCastingError.Code.failure
-=======
-                throw PostgresCastingError.Code.failure
->>>>>>> 112a5e5d
+                throw PostgresCastingError.Code.failure
             }
             return Int(value)
         case (.binary, .int8) where Int.bitWidth == 64:
             guard buffer.readableBytes == 8, let value = buffer.readInteger(as: Int.self) else {
-<<<<<<< HEAD
-                throw PSQLCastingError.Code.failure
-=======
-                throw PostgresCastingError.Code.failure
->>>>>>> 112a5e5d
+                throw PostgresCastingError.Code.failure
             }
             return value
         case (.text, .int2), (.text, .int4), (.text, .int8):
             guard let string = buffer.readString(length: buffer.readableBytes), let value = Int(string) else {
-<<<<<<< HEAD
-                throw PSQLCastingError.Code.failure
-            }
-            return value
-        default:
-            throw PSQLCastingError.Code.typeMismatch
+                throw PostgresCastingError.Code.failure
+            }
+            return value
+        default:
+            throw PostgresCastingError.Code.typeMismatch
         }
     }
     
     // encoding
     public func encode<JSONEncoder: PSQLJSONEncoder>(into buffer: inout ByteBuffer, context: PSQLEncodingContext<JSONEncoder>) throws {
         buffer.writeInteger(self, as: Int.self)
-=======
-                throw PostgresCastingError.Code.failure
-            }
-            return value
-        default:
-            throw PostgresCastingError.Code.typeMismatch
-        }
-    }
-
-    func encode(into byteBuffer: inout ByteBuffer, context: PSQLEncodingContext) {
-        byteBuffer.writeInteger(self, as: Int.self)
->>>>>>> 112a5e5d
     }
 }