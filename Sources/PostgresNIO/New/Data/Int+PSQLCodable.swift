import NIOCore

extension UInt8: PSQLCodable {
    public var psqlType: PostgresDataType {
        .char
    }
    
    public var psqlFormat: PostgresFormat {
        .binary
    }
    
    // decoding
    @inlinable
    public static func decode<JSONDecoder : PostgresJSONDecoder>(
        from buffer: inout ByteBuffer,
        type: PostgresDataType,
        format: PostgresFormat,
        context: PostgresDecodingContext<JSONDecoder>
    ) throws -> Self {
        switch type {
        case .bpchar, .char:
            guard buffer.readableBytes == 1, let value = buffer.readInteger(as: UInt8.self) else {
                throw PostgresCastingError.Code.failure
            }
            
            return value
        default:
            throw PostgresCastingError.Code.typeMismatch
        }
    }
<<<<<<< HEAD
    
    // encoding
    public func encode<JSONEncoder: PSQLJSONEncoder>(into buffer: inout ByteBuffer, context: PSQLEncodingContext<JSONEncoder>) throws {
        buffer.writeInteger(self, as: UInt8.self)
=======

    func encode<JSONEncoder: PostgresJSONEncoder>(
        into byteBuffer: inout ByteBuffer,
        context: PSQLEncodingContext<JSONEncoder>
    ) {
        byteBuffer.writeInteger(self, as: UInt8.self)
>>>>>>> 77eb6c75
    }
}

extension Int16: PSQLCodable {
    
    public var psqlType: PostgresDataType {
        .int2
    }
    
    public var psqlFormat: PostgresFormat {
        .binary
    }
    
    @inlinable
    public static func decode<JSONDecoder : PostgresJSONDecoder>(
        from buffer: inout ByteBuffer,
        type: PostgresDataType,
        format: PostgresFormat,
        context: PostgresDecodingContext<JSONDecoder>
    ) throws -> Self {
        switch (format, type) {
        case (.binary, .int2):
            guard buffer.readableBytes == 2, let value = buffer.readInteger(as: Int16.self) else {
                throw PostgresCastingError.Code.failure
            }
            return value
        case (.text, .int2):
            guard let string = buffer.readString(length: buffer.readableBytes), let value = Int16(string) else {
                throw PostgresCastingError.Code.failure
            }
            return value
        default:
            throw PostgresCastingError.Code.typeMismatch
        }
    }
<<<<<<< HEAD
    
    // encoding
    public func encode<JSONEncoder: PSQLJSONEncoder>(into buffer: inout ByteBuffer, context: PSQLEncodingContext<JSONEncoder>) throws {
        buffer.writeInteger(self, as: Int16.self)
=======

    func encode<JSONEncoder: PostgresJSONEncoder>(
        into byteBuffer: inout ByteBuffer,
        context: PSQLEncodingContext<JSONEncoder>
    ) {
        byteBuffer.writeInteger(self, as: Int16.self)
>>>>>>> 77eb6c75
    }
}

extension Int32: PSQLCodable {
    public var psqlType: PostgresDataType {
        .int4
    }
    
    public var psqlFormat: PostgresFormat {
        .binary
    }
    
    @inlinable
    public static func decode<JSONDecoder : PostgresJSONDecoder>(
        from buffer: inout ByteBuffer,
        type: PostgresDataType,
        format: PostgresFormat,
        context: PostgresDecodingContext<JSONDecoder>
    ) throws -> Self {
        switch (format, type) {
        case (.binary, .int2):
            guard buffer.readableBytes == 2, let value = buffer.readInteger(as: Int16.self) else {
                throw PostgresCastingError.Code.failure
            }
            return Int32(value)
        case (.binary, .int4):
            guard buffer.readableBytes == 4, let value = buffer.readInteger(as: Int32.self) else {
                throw PostgresCastingError.Code.failure
            }
            return Int32(value)
        case (.text, .int2), (.text, .int4):
            guard let string = buffer.readString(length: buffer.readableBytes), let value = Int32(string) else {
                throw PostgresCastingError.Code.failure
            }
            return value
        default:
            throw PostgresCastingError.Code.typeMismatch
        }
    }
<<<<<<< HEAD
    
    // encoding
    public func encode<JSONEncoder: PSQLJSONEncoder>(into buffer: inout ByteBuffer, context: PSQLEncodingContext<JSONEncoder>) throws {
        buffer.writeInteger(self, as: Int32.self)
=======

    func encode<JSONEncoder: PostgresJSONEncoder>(
        into byteBuffer: inout ByteBuffer,
        context: PSQLEncodingContext<JSONEncoder>
    ) {
        byteBuffer.writeInteger(self, as: Int32.self)
>>>>>>> 77eb6c75
    }
}

extension Int64: PSQLCodable {
    public var psqlType: PostgresDataType {
        .int8
    }
    
    public var psqlFormat: PostgresFormat {
        .binary
    }
    
    @inlinable
    public static func decode<JSONDecoder : PostgresJSONDecoder>(
        from buffer: inout ByteBuffer,
        type: PostgresDataType,
        format: PostgresFormat,
        context: PostgresDecodingContext<JSONDecoder>
    ) throws -> Self {
        switch (format, type) {
        case (.binary, .int2):
            guard buffer.readableBytes == 2, let value = buffer.readInteger(as: Int16.self) else {
                throw PostgresCastingError.Code.failure
            }
            return Int64(value)
        case (.binary, .int4):
            guard buffer.readableBytes == 4, let value = buffer.readInteger(as: Int32.self) else {
                throw PostgresCastingError.Code.failure
            }
            return Int64(value)
        case (.binary, .int8):
            guard buffer.readableBytes == 8, let value = buffer.readInteger(as: Int64.self) else {
                throw PostgresCastingError.Code.failure
            }
            return value
        case (.text, .int2), (.text, .int4), (.text, .int8):
            guard let string = buffer.readString(length: buffer.readableBytes), let value = Int64(string) else {
                throw PostgresCastingError.Code.failure
            }
            return value
        default:
            throw PostgresCastingError.Code.typeMismatch
        }
    }
<<<<<<< HEAD
    
    // encoding
    public func encode<JSONEncoder: PSQLJSONEncoder>(into buffer: inout ByteBuffer, context: PSQLEncodingContext<JSONEncoder>) throws {
        buffer.writeInteger(self, as: Int64.self)
=======

    func encode<JSONEncoder: PostgresJSONEncoder>(
        into byteBuffer: inout ByteBuffer,
        context: PSQLEncodingContext<JSONEncoder>
    ) {
        byteBuffer.writeInteger(self, as: Int64.self)
>>>>>>> 77eb6c75
    }
}

extension Int: PSQLCodable {
    public var psqlType: PostgresDataType {
        switch self.bitWidth {
        case Int32.bitWidth:
            return .int4
        case Int64.bitWidth:
            return .int8
        default:
            preconditionFailure("Int is expected to be an Int32 or Int64")
        }
    }
    
    public var psqlFormat: PostgresFormat {
        .binary
    }
    
    @inlinable
    public static func decode<JSONDecoder : PostgresJSONDecoder>(
        from buffer: inout ByteBuffer,
        type: PostgresDataType,
        format: PostgresFormat,
        context: PostgresDecodingContext<JSONDecoder>
    ) throws -> Self {
        switch (format, type) {
        case (.binary, .int2):
            guard buffer.readableBytes == 2, let value = buffer.readInteger(as: Int16.self) else {
                throw PostgresCastingError.Code.failure
            }
            return Int(value)
        case (.binary, .int4):
            guard buffer.readableBytes == 4, let value = buffer.readInteger(as: Int32.self) else {
                throw PostgresCastingError.Code.failure
            }
            return Int(value)
        case (.binary, .int8) where Int.bitWidth == 64:
            guard buffer.readableBytes == 8, let value = buffer.readInteger(as: Int.self) else {
                throw PostgresCastingError.Code.failure
            }
            return value
        case (.text, .int2), (.text, .int4), (.text, .int8):
            guard let string = buffer.readString(length: buffer.readableBytes), let value = Int(string) else {
                throw PostgresCastingError.Code.failure
            }
            return value
        default:
            throw PostgresCastingError.Code.typeMismatch
        }
    }
<<<<<<< HEAD
    
    // encoding
    public func encode<JSONEncoder: PSQLJSONEncoder>(into buffer: inout ByteBuffer, context: PSQLEncodingContext<JSONEncoder>) throws {
        buffer.writeInteger(self, as: Int.self)
=======

    func encode<JSONEncoder: PostgresJSONEncoder>(
        into byteBuffer: inout ByteBuffer,
        context: PSQLEncodingContext<JSONEncoder>
    ) {
        byteBuffer.writeInteger(self, as: Int.self)
>>>>>>> 77eb6c75
    }
}<|MERGE_RESOLUTION|>--- conflicted
+++ resolved
@@ -28,19 +28,12 @@
             throw PostgresCastingError.Code.typeMismatch
         }
     }
-<<<<<<< HEAD
-    
-    // encoding
-    public func encode<JSONEncoder: PSQLJSONEncoder>(into buffer: inout ByteBuffer, context: PSQLEncodingContext<JSONEncoder>) throws {
-        buffer.writeInteger(self, as: UInt8.self)
-=======
-
-    func encode<JSONEncoder: PostgresJSONEncoder>(
+
+    public func encode<JSONEncoder: PostgresJSONEncoder>(
         into byteBuffer: inout ByteBuffer,
         context: PSQLEncodingContext<JSONEncoder>
     ) {
         byteBuffer.writeInteger(self, as: UInt8.self)
->>>>>>> 77eb6c75
     }
 }
 
@@ -76,19 +69,12 @@
             throw PostgresCastingError.Code.typeMismatch
         }
     }
-<<<<<<< HEAD
-    
-    // encoding
-    public func encode<JSONEncoder: PSQLJSONEncoder>(into buffer: inout ByteBuffer, context: PSQLEncodingContext<JSONEncoder>) throws {
-        buffer.writeInteger(self, as: Int16.self)
-=======
-
-    func encode<JSONEncoder: PostgresJSONEncoder>(
+
+    public func encode<JSONEncoder: PostgresJSONEncoder>(
         into byteBuffer: inout ByteBuffer,
         context: PSQLEncodingContext<JSONEncoder>
     ) {
         byteBuffer.writeInteger(self, as: Int16.self)
->>>>>>> 77eb6c75
     }
 }
 
@@ -128,19 +114,12 @@
             throw PostgresCastingError.Code.typeMismatch
         }
     }
-<<<<<<< HEAD
-    
-    // encoding
-    public func encode<JSONEncoder: PSQLJSONEncoder>(into buffer: inout ByteBuffer, context: PSQLEncodingContext<JSONEncoder>) throws {
-        buffer.writeInteger(self, as: Int32.self)
-=======
-
-    func encode<JSONEncoder: PostgresJSONEncoder>(
+
+    public func encode<JSONEncoder: PostgresJSONEncoder>(
         into byteBuffer: inout ByteBuffer,
         context: PSQLEncodingContext<JSONEncoder>
     ) {
         byteBuffer.writeInteger(self, as: Int32.self)
->>>>>>> 77eb6c75
     }
 }
 
@@ -185,19 +164,12 @@
             throw PostgresCastingError.Code.typeMismatch
         }
     }
-<<<<<<< HEAD
-    
-    // encoding
-    public func encode<JSONEncoder: PSQLJSONEncoder>(into buffer: inout ByteBuffer, context: PSQLEncodingContext<JSONEncoder>) throws {
-        buffer.writeInteger(self, as: Int64.self)
-=======
-
-    func encode<JSONEncoder: PostgresJSONEncoder>(
+
+    public func encode<JSONEncoder: PostgresJSONEncoder>(
         into byteBuffer: inout ByteBuffer,
         context: PSQLEncodingContext<JSONEncoder>
     ) {
         byteBuffer.writeInteger(self, as: Int64.self)
->>>>>>> 77eb6c75
     }
 }
 
@@ -249,18 +221,11 @@
             throw PostgresCastingError.Code.typeMismatch
         }
     }
-<<<<<<< HEAD
-    
-    // encoding
-    public func encode<JSONEncoder: PSQLJSONEncoder>(into buffer: inout ByteBuffer, context: PSQLEncodingContext<JSONEncoder>) throws {
-        buffer.writeInteger(self, as: Int.self)
-=======
-
-    func encode<JSONEncoder: PostgresJSONEncoder>(
+
+    public func encode<JSONEncoder: PostgresJSONEncoder>(
         into byteBuffer: inout ByteBuffer,
         context: PSQLEncodingContext<JSONEncoder>
     ) {
         byteBuffer.writeInteger(self, as: Int.self)
->>>>>>> 77eb6c75
     }
 }