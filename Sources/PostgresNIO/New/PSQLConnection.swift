import NIOCore
import NIOPosix
import NIOFoundationCompat
import NIOSSL
import class Foundation.JSONEncoder
import class Foundation.JSONDecoder
import struct Foundation.UUID
import Logging

public final class PSQLConnection {
    
    public struct Configuration {
        
<<<<<<< HEAD
        public struct Authentication {
            public var username: String
            public var database: String? = nil
            public var password: String? = nil
            
            public init() {
                self.username = "postgres"
                self.database = nil
                self.password = nil
=======
        struct Coders {
            var jsonEncoder: PostgresJSONEncoder
            
            init(jsonEncoder: PostgresJSONEncoder) {
                self.jsonEncoder = jsonEncoder
            }
            
            static var foundation: Coders {
                Coders(jsonEncoder: JSONEncoder())
            }
        }
        
        struct Authentication {
            var username: String
            var database: String? = nil
            var password: String? = nil
            
            init(username: String, password: String?, database: String?) {
                self.username = username
                self.database = database
                self.password = password
>>>>>>> 112a5e5d
            }
        }
        
        public enum Connection {
            case unresolved(host: String, port: Int)
            case resolved(address: SocketAddress, serverName: String?)
        }
        
        public var connection: Connection
        
        /// The authentication properties to send to the Postgres server during startup auth handshake
        public var authentication: Authentication?
        
        public var tlsConfiguration: TLSConfiguration?
        
        public init(
            host: String,
            port: Int = 5432,
            username: String,
            database: String? = nil,
            password: String? = nil,
            tlsConfiguration: TLSConfiguration? = nil
        ) {
            self.connection = .unresolved(host: host, port: port)
            self.authentication = .init()
            self.authentication!.username = username
            self.authentication!.database = database
            self.authentication!.password = password
            self.tlsConfiguration = tlsConfiguration
        }
        
        init(connection: Connection,
             authentication: Authentication?,
             tlsConfiguration: TLSConfiguration?
        ) {
            self.connection = connection
            self.authentication = authentication
            self.tlsConfiguration = tlsConfiguration
        }
    }
    
    /// The connection's underlying channel
    ///
    /// This should be private, but it is needed for `PostgresConnection` compatibility.
    internal let channel: Channel

    /// The underlying `EventLoop` of both the connection and its channel.
    var eventLoop: EventLoop {
        return self.channel.eventLoop
    }
    
    var closeFuture: EventLoopFuture<Void> {
        return self.channel.closeFuture
    }
    
    public var isClosed: Bool {
        return !self.channel.isActive
    }
    
    /// A logger to use in case
    private var logger: Logger
    let connectionID: String

    init(channel: Channel, connectionID: String, logger: Logger) {
        self.channel = channel
        self.connectionID = connectionID
        self.logger = logger
    }
    deinit {
        assert(self.isClosed, "PostgresConnection deinitialized before being closed.")
    }
    
    func close() -> EventLoopFuture<Void> {
        guard !self.isClosed else {
            return self.eventLoop.makeSucceededFuture(())
        }
        
        self.channel.close(mode: .all, promise: nil)
        return self.closeFuture
    }
    
    // MARK: Query
            
    func query(_ query: String, logger: Logger) -> EventLoopFuture<PSQLRowStream> {
        self.query(query, [], logger: logger)
    }
    
    func query(_ query: String, _ bind: [PSQLEncodable], logger: Logger) -> EventLoopFuture<PSQLRowStream> {
        var logger = logger
        logger[postgresMetadataKey: .connectionID] = "\(self.connectionID)"
        guard bind.count <= Int(Int16.max) else {
            return self.channel.eventLoop.makeFailedFuture(PSQLError(.tooManyParameters))
        }

        var psqlQuery = PSQLQuery(query, binds: .init())
        do {
            try bind.forEach {
                try psqlQuery.binds._append($0, context: .default)
            }
        } catch {
            return self.channel.eventLoop.makeFailedFuture(error)
        }

        let promise = self.channel.eventLoop.makePromise(of: PSQLRowStream.self)
        let context = ExtendedQueryContext(
            query: psqlQuery,
            logger: logger,
            promise: promise)
        
        self.channel.write(PSQLTask.extendedQuery(context), promise: nil)
        
        return promise.futureResult
    }
    
    // MARK: Prepared statements
    
    func prepareStatement(_ query: String, with name: String, logger: Logger) -> EventLoopFuture<PSQLPreparedStatement> {
        let promise = self.channel.eventLoop.makePromise(of: RowDescription?.self)
        let context = PrepareStatementContext(
            name: name,
            query: query,
            logger: logger,
            promise: promise)

        self.channel.write(PSQLTask.preparedStatement(context), promise: nil)
        return promise.futureResult.map { rowDescription in
            PSQLPreparedStatement(name: name, query: query, connection: self, rowDescription: rowDescription)
        }
    }
    
    func execute(_ executeStatement: PSQLExecuteStatement, logger: Logger) -> EventLoopFuture<PSQLRowStream> {
        guard executeStatement.binds.count <= Int(Int16.max) else {
            return self.channel.eventLoop.makeFailedFuture(PSQLError(.tooManyParameters))
        }
        let promise = self.channel.eventLoop.makePromise(of: PSQLRowStream.self)
        let context = ExtendedQueryContext(
            executeStatement: executeStatement,
            logger: logger,
            promise: promise)
        
        self.channel.write(PSQLTask.extendedQuery(context), promise: nil)
        return promise.futureResult
    }
    
    func close(_ target: CloseTarget, logger: Logger) -> EventLoopFuture<Void> {
        let promise = self.channel.eventLoop.makePromise(of: Void.self)
        let context = CloseCommandContext(target: target, logger: logger, promise: promise)
        
        self.channel.write(PSQLTask.closeCommand(context), promise: nil)
        return promise.futureResult
    }
    
    static func connect(
        configuration: PSQLConnection.Configuration,
        logger: Logger,
        on eventLoop: EventLoop
    ) -> EventLoopFuture<PSQLConnection> {
        
        let connectionID = UUID().uuidString
        var logger = logger
        logger[postgresMetadataKey: .connectionID] = "\(connectionID)"
        
        // Here we dispatch to the `eventLoop` first before we setup the EventLoopFuture chain, to
        // ensure all `flatMap`s are executed on the EventLoop (this means the enqueuing of the
        // callbacks).
        //
        // This saves us a number of context switches between the thread the Connection is created
        // on and the EventLoop. In addition, it eliminates all potential races between the creating
        // thread and the EventLoop.
        return eventLoop.flatSubmit {
            eventLoop.submit { () throws -> SocketAddress in
                switch configuration.connection {
                case .resolved(let address, _):
                    return address
                case .unresolved(let host, let port):
                    return try SocketAddress.makeAddressResolvingHost(host, port: port)
                }
            }.flatMap { address -> EventLoopFuture<Channel> in
                let bootstrap = ClientBootstrap(group: eventLoop)
                    .channelInitializer { channel in
                        var configureSSLCallback: ((Channel) throws -> ())? = nil
                        if let tlsConfiguration = configuration.tlsConfiguration {
                            configureSSLCallback = { channel in
                                channel.eventLoop.assertInEventLoop()
                                
                                let sslContext = try NIOSSLContext(configuration: tlsConfiguration)
                                let sslHandler = try NIOSSLClientHandler(
                                    context: sslContext,
                                    serverHostname: configuration.sslServerHostname)
                                try channel.pipeline.syncOperations.addHandler(sslHandler, position: .first)
                            }
                        }
                        
                        return channel.pipeline.addHandlers([
                            PSQLChannelHandler(
                                configuration: configuration,
                                logger: logger,
                                configureSSLCallback: configureSSLCallback),
                            PSQLEventsHandler(logger: logger)
                        ])
                    }
                
                return bootstrap.connect(to: address)
            }.flatMap { channel -> EventLoopFuture<Channel> in
                channel.pipeline.handler(type: PSQLEventsHandler.self).flatMap {
                    eventHandler -> EventLoopFuture<Void> in
                    
                    let startupFuture: EventLoopFuture<Void>
                    if configuration.authentication == nil {
                        startupFuture = eventHandler.readyForStartupFuture
                    } else {
                        startupFuture = eventHandler.authenticateFuture
                    }
                    
                    return startupFuture.flatMapError { error in
                        // in case of an startup error, the connection must be closed and after that
                        // the originating error should be surfaced
                        
                        channel.closeFuture.flatMapThrowing { _ in
                            throw error
                        }
                    }
                }.map { _ in channel }
            }.map { channel in
                PSQLConnection(channel: channel, connectionID: connectionID, logger: logger)
            }.flatMapErrorThrowing { error -> PSQLConnection in
                switch error {
                case is PSQLError:
                    throw error
                default:
                    throw PSQLError(.channel, underlying: error)
                }
            }
        }
    }
}

enum CloseTarget {
    case preparedStatement(String)
    case portal(String)
}

extension PSQLConnection.Configuration {
    var sslServerHostname: String? {
        switch self.connection {
        case .unresolved(let host, _):
            guard !host.isIPAddress() else {
                return nil
            }
            return host
        case .resolved(_, let serverName):
            return serverName
        }
    }
}

// copy and pasted from NIOSSL:
private extension String {
    func isIPAddress() -> Bool {
        // We need some scratch space to let inet_pton write into.
        var ipv4Addr = in_addr()
        var ipv6Addr = in6_addr()

        return self.withCString { ptr in
            return inet_pton(AF_INET, ptr, &ipv4Addr) == 1 ||
                   inet_pton(AF_INET6, ptr, &ipv6Addr) == 1
        }
    }
}<|MERGE_RESOLUTION|>--- conflicted
+++ resolved
@@ -10,8 +10,6 @@
 public final class PSQLConnection {
     
     public struct Configuration {
-        
-<<<<<<< HEAD
         public struct Authentication {
             public var username: String
             public var database: String? = nil
@@ -21,29 +19,6 @@
                 self.username = "postgres"
                 self.database = nil
                 self.password = nil
-=======
-        struct Coders {
-            var jsonEncoder: PostgresJSONEncoder
-            
-            init(jsonEncoder: PostgresJSONEncoder) {
-                self.jsonEncoder = jsonEncoder
-            }
-            
-            static var foundation: Coders {
-                Coders(jsonEncoder: JSONEncoder())
-            }
-        }
-        
-        struct Authentication {
-            var username: String
-            var database: String? = nil
-            var password: String? = nil
-            
-            init(username: String, password: String?, database: String?) {
-                self.username = username
-                self.database = database
-                self.password = password
->>>>>>> 112a5e5d
             }
         }
         
