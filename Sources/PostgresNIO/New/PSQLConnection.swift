--- conflicted
+++ resolved
@@ -8,21 +8,12 @@
 import Logging
 
 public final class PSQLConnection {
-    
-<<<<<<< HEAD
+
     public struct Configuration {
         public struct Authentication {
             public var username: String
             public var database: String? = nil
             public var password: String? = nil
-=======
-    struct Configuration {
-        
-        struct Authentication {
-            var username: String
-            var database: String? = nil
-            var password: String? = nil
->>>>>>> 77eb6c75
             
             public init() {
                 self.username = "postgres"
@@ -40,8 +31,7 @@
         
         /// The authentication properties to send to the Postgres server during startup auth handshake
         public var authentication: Authentication?
-        
-<<<<<<< HEAD
+
         public var tlsConfiguration: TLSConfiguration?
         
         public init(
@@ -51,16 +41,6 @@
             database: String? = nil,
             password: String? = nil,
             tlsConfiguration: TLSConfiguration? = nil
-=======
-        var tlsConfiguration: TLSConfiguration?
-        
-        init(host: String,
-             port: Int = 5432,
-             username: String,
-             database: String? = nil,
-             password: String? = nil,
-             tlsConfiguration: TLSConfiguration? = nil
->>>>>>> 77eb6c75
         ) {
             self.connection = .unresolved(host: host, port: port)
             self.authentication = .init()
@@ -125,34 +105,16 @@
     func query(_ query: PostgresQuery, logger: Logger) -> EventLoopFuture<PSQLRowStream> {
         var logger = logger
         logger[postgresMetadataKey: .connectionID] = "\(self.connectionID)"
-<<<<<<< HEAD
-        guard bind.count <= Int(Int16.max) else {
+        guard query.binds.count <= Int(Int16.max) else {
             return self.channel.eventLoop.makeFailedFuture(PSQLError(.tooManyParameters))
-        }
-
-        var psqlQuery = PostgresQuery(unsafeSQL: query, binds: .init())
-        do {
-            try bind.forEach {
-                try psqlQuery.binds._append($0, context: .default)
-            }
-        } catch {
-            return self.channel.eventLoop.makeFailedFuture(error)
-        }
-
-        let promise = self.channel.eventLoop.makePromise(of: PSQLRowStream.self)
-        let context = ExtendedQueryContext(
-            query: psqlQuery,
-=======
-        guard query.binds.count <= Int(Int16.max) else {
-            return self.channel.eventLoop.makeFailedFuture(PSQLError.tooManyParameters)
         }
 
         let promise = self.channel.eventLoop.makePromise(of: PSQLRowStream.self)
         let context = ExtendedQueryContext(
             query: query,
->>>>>>> 77eb6c75
             logger: logger,
-            promise: promise)
+            promise: promise
+        )
         
         self.channel.write(PSQLTask.extendedQuery(context), promise: nil)
         
@@ -177,11 +139,7 @@
     
     func execute(_ executeStatement: PSQLExecuteStatement, logger: Logger) -> EventLoopFuture<PSQLRowStream> {
         guard executeStatement.binds.count <= Int(Int16.max) else {
-<<<<<<< HEAD
             return self.channel.eventLoop.makeFailedFuture(PSQLError(.tooManyParameters))
-=======
-            return self.channel.eventLoop.makeFailedFuture(PSQLError.tooManyParameters)
->>>>>>> 77eb6c75
         }
         let promise = self.channel.eventLoop.makePromise(of: PSQLRowStream.self)
         let context = ExtendedQueryContext(
