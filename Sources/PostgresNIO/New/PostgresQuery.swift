--- conflicted
+++ resolved
@@ -45,21 +45,13 @@
             self.sql.append(contentsOf: "$\(self.binds.count)")
         }
 
-<<<<<<< HEAD
         public mutating func appendInterpolation<Value: PostgresEncodable>(_ value: Optional<Value>) throws {
-=======
-        mutating func appendInterpolation<Value: PostgresEncodable>(_ value: Optional<Value>) throws {
->>>>>>> 29381986
             switch value {
             case .none:
                 self.binds.appendNull()
             case .some(let value):
                 try self.binds.append(value, context: .default)
             }
-<<<<<<< HEAD
-=======
-
->>>>>>> 29381986
             self.sql.append(contentsOf: "$\(self.binds.count)")
         }
 
@@ -116,20 +108,12 @@
         self.bytes.reserveCapacity(128 * capacity)
     }
 
-<<<<<<< HEAD
     public mutating func appendNull() {
-=======
-    mutating func appendNull() {
->>>>>>> 29381986
         self.bytes.writeInteger(-1, as: Int32.self)
         self.metadata.append(.init(dataType: .null, format: .binary))
     }
 
-<<<<<<< HEAD
     public mutating func append(_ postgresData: PostgresData) {
-=======
-    mutating func append(_ postgresData: PostgresData) {
->>>>>>> 29381986
         switch postgresData.value {
         case .none:
             self.bytes.writeInteger(-1, as: Int32.self)
@@ -140,11 +124,7 @@
         self.metadata.append(.init(dataType: postgresData.type, format: .binary))
     }
 
-<<<<<<< HEAD
     public mutating func append<Value: PostgresEncodable, JSONEncoder: PostgresJSONEncoder>(
-=======
-    mutating func append<Value: PostgresEncodable, JSONEncoder: PostgresJSONEncoder>(
->>>>>>> 29381986
         _ value: Value,
         context: PostgresEncodingContext<JSONEncoder>
     ) throws {
