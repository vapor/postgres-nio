--- conflicted
+++ resolved
@@ -168,16 +168,12 @@
     }
 
     @inlinable
-<<<<<<< HEAD
+    public mutating func append<Value: PostgresThrowingDynamicTypeEncodable>(_ value: Value) throws {
+        try self.append(value, context: .default)
+    }
+
+    @inlinable
     public mutating func append<Value: PostgresThrowingDynamicTypeEncodable, JSONEncoder: PostgresJSONEncoder>(
-=======
-    public mutating func append<Value: PostgresEncodable>(_ value: Value) throws {
-        try self.append(value, context: .default)
-    }
-
-    @inlinable
-    public mutating func append<Value: PostgresEncodable, JSONEncoder: PostgresJSONEncoder>(
->>>>>>> 689e4aab
         _ value: Value,
         context: PostgresEncodingContext<JSONEncoder>
     ) throws {
@@ -186,16 +182,12 @@
     }
 
     @inlinable
-<<<<<<< HEAD
+    public mutating func append<Value: PostgresDynamicTypeEncodable>(_ value: Value) {
+        self.append(value, context: .default)
+    }
+
+    @inlinable
     public mutating func append<Value: PostgresDynamicTypeEncodable, JSONEncoder: PostgresJSONEncoder>(
-=======
-    public mutating func append<Value: PostgresNonThrowingEncodable>(_ value: Value) {
-        self.append(value, context: .default)
-    }
-
-    @inlinable
-    public mutating func append<Value: PostgresNonThrowingEncodable, JSONEncoder: PostgresJSONEncoder>(
->>>>>>> 689e4aab
         _ value: Value,
         context: PostgresEncodingContext<JSONEncoder>
     ) {
