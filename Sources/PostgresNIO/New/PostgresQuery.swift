--- conflicted
+++ resolved
@@ -23,11 +23,7 @@
         self.binds = PostgresBindings()
     }
 
-<<<<<<< HEAD
-    public mutating func appendBinding<Value: PSQLEncodable, JSONEncoder: PostgresJSONEncoder>(
-=======
-    mutating func appendBinding<Value: PostgresEncodable, JSONEncoder: PostgresJSONEncoder>(
->>>>>>> c98c808a
+    public mutating func appendBinding<Value: PostgresEncodable, JSONEncoder: PostgresJSONEncoder>(
         _ value: Value,
         context: PSQLEncodingContext<JSONEncoder>
     ) throws {
@@ -51,29 +47,17 @@
             self.sql.append(contentsOf: literal)
         }
 
-<<<<<<< HEAD
-        public mutating func appendInterpolation<Value: PSQLEncodable>(_ value: Value) throws {
-=======
-        mutating func appendInterpolation<Value: PostgresEncodable>(_ value: Value) throws {
->>>>>>> c98c808a
+        public mutating func appendInterpolation<Value: PostgresEncodable>(_ value: Value) throws {
             try self.binds.append(value, context: .default)
             self.sql.append(contentsOf: "$\(self.binds.count)")
         }
 
-<<<<<<< HEAD
-        public mutating func appendInterpolation<Value: PSQLEncodable>(_ value: Optional<Value>) throws {
-=======
-        mutating func appendInterpolation<Value: PostgresEncodable>(_ value: Optional<Value>) throws {
->>>>>>> c98c808a
+        public mutating func appendInterpolation<Value: PostgresEncodable>(_ value: Optional<Value>) throws {
             try self.binds.append(value, context: .default)
             self.sql.append(contentsOf: "$\(self.binds.count)")
         }
 
-<<<<<<< HEAD
-        public mutating func appendInterpolation<Value: PSQLEncodable, JSONEncoder: PostgresJSONEncoder>(
-=======
-        mutating func appendInterpolation<Value: PostgresEncodable, JSONEncoder: PostgresJSONEncoder>(
->>>>>>> c98c808a
+        public mutating func appendInterpolation<Value: PostgresEncodable, JSONEncoder: PostgresJSONEncoder>(
             _ value: Value,
             context: PSQLEncodingContext<JSONEncoder>
         ) throws {
@@ -126,11 +110,7 @@
         self.bytes.reserveCapacity(128 * capacity)
     }
 
-<<<<<<< HEAD
-    public mutating func append<Value: PSQLEncodable, JSONEncoder: PostgresJSONEncoder>(
-=======
-    mutating func append<Value: PostgresEncodable, JSONEncoder: PostgresJSONEncoder>(
->>>>>>> c98c808a
+    public mutating func append<Value: PostgresEncodable, JSONEncoder: PostgresJSONEncoder>(
         _ value: Value,
         context: PSQLEncodingContext<JSONEncoder>
     ) throws {
