--- conflicted
+++ resolved
@@ -11,30 +11,17 @@
     
     /// Encode the entity into the `byteBuffer` in Postgres binary format, without setting
     /// the byte count. This method is called from the default `encodeRaw` implementation.
-<<<<<<< HEAD
-    func encode<JSONEncoder: PSQLJSONEncoder>(into byteBuffer: inout ByteBuffer, context: PSQLEncodingContext<JSONEncoder>) throws
-=======
     func encode<JSONEncoder: PostgresJSONEncoder>(into byteBuffer: inout ByteBuffer, context: PSQLEncodingContext<JSONEncoder>) throws
->>>>>>> 77eb6c75
     
     /// Encode the entity into the `byteBuffer` in Postgres binary format including its
     /// leading byte count. This method has a default implementation and may be overriden
     /// only for special cases, like `Optional`s.
-<<<<<<< HEAD
     func encodeRaw<JSONEncoder: PSQLJSONEncoder>(into byteBuffer: inout ByteBuffer, context: PSQLEncodingContext<JSONEncoder>) throws
 }
 
 /// A type that can decode itself from a postgres wire binary representation.
-public protocol PSQLDecodable {
-    associatedtype DecodableType: PSQLDecodable = Self
-=======
-    func encodeRaw<JSONEncoder: PostgresJSONEncoder>(into byteBuffer: inout ByteBuffer, context: PSQLEncodingContext<JSONEncoder>) throws
-}
-
-/// A type that can decode itself from a postgres wire binary representation.
-protocol PostgresDecodable {
+public protocol PostgresDecodable {
     associatedtype DecodableType: PostgresDecodable = Self
->>>>>>> 77eb6c75
 
     /// Decode an entity from the `byteBuffer` in postgres wire format
     ///
@@ -81,21 +68,14 @@
 }
 
 /// A type that can be encoded into and decoded from a postgres binary format
-<<<<<<< HEAD
-public protocol PSQLCodable: PSQLEncodable, PSQLDecodable {}
+public protocol PSQLCodable: PSQLEncodable, PostgresDecodable {}
 
 extension PSQLEncodable {
     @inlinable
-    public func encodeRaw<JSONEncoder: PSQLJSONEncoder>(into buffer: inout ByteBuffer, context: PSQLEncodingContext<JSONEncoder>) throws {
-=======
-protocol PSQLCodable: PSQLEncodable, PostgresDecodable {}
-
-extension PSQLEncodable {
-    func encodeRaw<JSONEncoder: PostgresJSONEncoder>(
+    public func encodeRaw<JSONEncoder: PostgresJSONEncoder>(
         into buffer: inout ByteBuffer,
         context: PSQLEncodingContext<JSONEncoder>
     ) throws {
->>>>>>> 77eb6c75
         // The length of the parameter value, in bytes (this count does not include
         // itself). Can be zero.
         let lengthIndex = buffer.writerIndex
@@ -110,25 +90,16 @@
     }
 }
 
-<<<<<<< HEAD
-public struct PSQLEncodingContext<Encoder: PSQLJSONEncoder> {
-    public let jsonEncoder: Encoder
+public struct PSQLEncodingContext<JSONEncoder: PostgresJSONEncoder> {
+    public let jsonEncoder: JSONEncoder
 
-    public init(jsonEncoder: Encoder) {
-        self.jsonEncoder = jsonEncoder
-    }
-=======
-struct PSQLEncodingContext<JSONEncoder: PostgresJSONEncoder> {
-    let jsonEncoder: JSONEncoder
-
-    init(jsonEncoder: JSONEncoder) {
+    public init(jsonEncoder: JSONEncoder) {
         self.jsonEncoder = jsonEncoder
     }
 }
 
 extension PSQLEncodingContext where JSONEncoder == Foundation.JSONEncoder {
     static let `default` = PSQLEncodingContext(jsonEncoder: JSONEncoder())
->>>>>>> 77eb6c75
 }
 
 public struct PostgresDecodingContext<JSONDecoder: PostgresJSONDecoder> {
@@ -141,8 +112,4 @@
 
 extension PostgresDecodingContext where JSONDecoder == Foundation.JSONDecoder {
     public static let `default` = PostgresDecodingContext(jsonDecoder: Foundation.JSONDecoder())
-}
-
-extension PSQLEncodingContext where Encoder == Foundation.JSONEncoder {
-    public static let `default` = PSQLEncodingContext(jsonEncoder: JSONEncoder())
 }