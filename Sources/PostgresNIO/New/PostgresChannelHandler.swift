--- conflicted
+++ resolved
@@ -381,27 +381,15 @@
             
         case .provideAuthenticationContext:
             context.fireUserInboundEventTriggered(PSQLEvent.readyForStartup)
-            
-<<<<<<< HEAD
             let authContext = AuthContext(
                 username: self.configuration.username,
                 password: self.configuration.password,
-                database: self.configuration.database
+                database: self.configuration.database,
+                additionalParameters: self.configuration.options.additionalStartupParameters
             )
             let action = self.state.provideAuthenticationContext(authContext)
             return self.run(action, with: context)
-=======
-            if let username = self.configuration.username {
-                let authContext = AuthContext(
-                    username: username,
-                    password: self.configuration.password,
-                    database: self.configuration.database,
-                    additionalParameters: self.configuration.options.additionalStartupParameters
-                )
-                let action = self.state.provideAuthenticationContext(authContext)
-                return self.run(action, with: context)
-            }
->>>>>>> 7b621c16
+
         case .fireEventReadyForQuery:
             context.fireUserInboundEventTriggered(PSQLEvent.readyForQuery)
         case .closeConnection(let promise):
