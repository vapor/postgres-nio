--- conflicted
+++ resolved
@@ -12,11 +12,7 @@
         /// The number of parameter values that follow (possibly zero). This must match the number of parameters needed by the query.
         var bind: PSQLBindings
         
-<<<<<<< HEAD
         func encode(into buffer: inout ByteBuffer) {
-=======
-        func encode(into buffer: inout ByteBuffer, using jsonEncoder: PostgresJSONEncoder) throws {
->>>>>>> 112a5e5d
             buffer.writeNullTerminatedString(self.portalName)
             buffer.writeNullTerminatedString(self.preparedStatementName)
             
