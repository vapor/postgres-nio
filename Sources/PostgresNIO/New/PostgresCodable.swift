import NIOCore
import Foundation

/// A type that can encode itself to a postgres wire binary representation.
public protocol PostgresEncodable {
    /// identifies the data type that we will encode into `byteBuffer` in `encode`
    var psqlType: PostgresDataType { get }
    
    /// identifies the postgres format that is used to encode the value into `byteBuffer` in `encode`
    var psqlFormat: PostgresFormat { get }
    
    /// Encode the entity into the `byteBuffer` in Postgres binary format, without setting
<<<<<<< HEAD
    /// the byte count. This method is called from the default `encodeRaw` implementation.
    func encode<JSONEncoder: PostgresJSONEncoder>(into byteBuffer: inout ByteBuffer, context: PSQLEncodingContext<JSONEncoder>) throws
}

/// A type that can decode itself from a postgres wire binary representation.
public protocol PostgresDecodable {
    associatedtype DecodableType: PostgresDecodable = Self
=======
    /// the byte count. This method is called from the ``PostgresBindings``.
    func encode<JSONEncoder: PostgresJSONEncoder>(into byteBuffer: inout ByteBuffer, context: PostgresEncodingContext<JSONEncoder>) throws
}

/// A type that can decode itself from a postgres wire binary representation.
///
/// If you want to conform a type to PostgresDecodable you must implement the decode method.
protocol PostgresDecodable {
    /// A type definition of the type that actually implements the PostgresDecodable protocol. This is an escape hatch to
    /// prevent a cycle in the conformace of the Optional type to PostgresDecodable.
    ///
    /// String? should be PostgresDecodable, String?? should not be PostgresDecodable
    associatedtype _DecodableType: PostgresDecodable = Self
>>>>>>> 29381986

    /// Decode an entity from the `byteBuffer` in postgres wire format
    ///
    /// - Parameters:
    ///   - byteBuffer: A `ByteBuffer` to decode. The byteBuffer is sliced in such a way that it is expected
    ///                 that the complete buffer is consumed for decoding
    ///   - type: The postgres data type. Depending on this type the `byteBuffer`'s bytes need to be interpreted
    ///           in different ways.
    ///   - format: The postgres wire format. Can be `.text` or `.binary`
    ///   - context: A `PostgresDecodingContext` providing context for decoding. This includes a `JSONDecoder`
    ///              to use when decoding json and metadata to create better errors.
    /// - Returns: A decoded object
    static func decode<JSONDecoder: PostgresJSONDecoder>(
        from byteBuffer: inout ByteBuffer,
        type: PostgresDataType,
        format: PostgresFormat,
        context: PostgresDecodingContext<JSONDecoder>
    ) throws -> Self

<<<<<<< HEAD
    /// Decode an entity from the `byteBuffer` in postgres wire format.
    /// This method has a default implementation and may be overriden
    /// only for special cases, like `Optional`s.
=======
    /// Decode an entity from the `byteBuffer` in postgres wire format. This method has a default implementation and
    /// is only overwritten for `Optional`s. Other than in the
>>>>>>> 29381986
    static func _decodeRaw<JSONDecoder: PostgresJSONDecoder>(
        from byteBuffer: inout ByteBuffer?,
        type: PostgresDataType,
        format: PostgresFormat,
        context: PostgresDecodingContext<JSONDecoder>
    ) throws -> Self
}

extension PostgresDecodable {
    @inlinable
<<<<<<< HEAD
    public static func _decodeRaw<JSONDecoder: PostgresJSONDecoder>(
=======
    static func _decodeRaw<JSONDecoder: PostgresJSONDecoder>(
>>>>>>> 29381986
        from byteBuffer: inout ByteBuffer?,
        type: PostgresDataType,
        format: PostgresFormat,
        context: PostgresDecodingContext<JSONDecoder>
    ) throws -> Self {
        guard var buffer = byteBuffer else {
            throw PostgresCastingError.Code.missingData
        }
        return try self.decode(from: &buffer, type: type, format: format, context: context)
    }
}

/// A type that can be encoded into and decoded from a postgres binary format
public protocol PostgresCodable: PostgresEncodable, PostgresDecodable {}

extension PostgresEncodable {
    public func encodeRaw<JSONEncoder: PostgresJSONEncoder>(
        into buffer: inout ByteBuffer,
        context: PostgresEncodingContext<JSONEncoder>
    ) throws {
        // The length of the parameter value, in bytes (this count does not include
        // itself). Can be zero.
        let lengthIndex = buffer.writerIndex
        buffer.writeInteger(0, as: Int32.self)
        let startIndex = buffer.writerIndex
        // The value of the parameter, in the format indicated by the associated format
        // code. n is the above length.
        try self.encode(into: &buffer, context: context)
        
        // overwrite the empty length, with the real value
        buffer.setInteger(numericCast(buffer.writerIndex - startIndex), at: lengthIndex, as: Int32.self)
    }
}

<<<<<<< HEAD
public struct PSQLEncodingContext<JSONEncoder: PostgresJSONEncoder> {
    public let jsonEncoder: JSONEncoder
=======
struct PostgresEncodingContext<JSONEncoder: PostgresJSONEncoder> {
    let jsonEncoder: JSONEncoder
>>>>>>> 29381986

    public init(jsonEncoder: JSONEncoder) {
        self.jsonEncoder = jsonEncoder
    }
}

extension PostgresEncodingContext where JSONEncoder == Foundation.JSONEncoder {
    static let `default` = PostgresEncodingContext(jsonEncoder: JSONEncoder())
}

public struct PostgresDecodingContext<JSONDecoder: PostgresJSONDecoder> {
    public let jsonDecoder: JSONDecoder
    
    init(jsonDecoder: JSONDecoder) {
        self.jsonDecoder = jsonDecoder
    }
}

extension PostgresDecodingContext where JSONDecoder == Foundation.JSONDecoder {
<<<<<<< HEAD
    public static let `default` = PostgresDecodingContext(jsonDecoder: Foundation.JSONDecoder())
}

extension Optional: PostgresDecodable where Wrapped: PostgresDecodable, Wrapped.DecodableType == Wrapped {
    public typealias DecodableType = Wrapped

    public static func decode<JSONDecoder : PostgresJSONDecoder>(from byteBuffer: inout ByteBuffer, type: PostgresDataType, format: PostgresFormat, context: PostgresDecodingContext<JSONDecoder>) throws -> Optional<Wrapped> {
        preconditionFailure("This should not be called")
    }

    @inlinable
    public static func _decodeRaw<JSONDecoder : PostgresJSONDecoder>(
=======
    static let `default` = PostgresDecodingContext(jsonDecoder: Foundation.JSONDecoder())
}

extension Optional: PostgresDecodable where Wrapped: PostgresDecodable, Wrapped._DecodableType == Wrapped {
    typealias _DecodableType = Wrapped

    static func decode<JSONDecoder : PostgresJSONDecoder>(from byteBuffer: inout ByteBuffer, type: PostgresDataType, format: PostgresFormat, context: PostgresDecodingContext<JSONDecoder>) throws -> Optional<Wrapped> {
        preconditionFailure("This should not be called")
    }

    static func _decodeRaw<JSONDecoder : PostgresJSONDecoder>(
>>>>>>> 29381986
        from byteBuffer: inout ByteBuffer?,
        type: PostgresDataType,
        format: PostgresFormat,
        context: PostgresDecodingContext<JSONDecoder>
    ) throws -> Optional<Wrapped> {
        switch byteBuffer {
        case .some(var buffer):
            return try Wrapped.decode(from: &buffer, type: type, format: format, context: context)
        case .none:
            return .none
        }
    }
}<|MERGE_RESOLUTION|>--- conflicted
+++ resolved
@@ -10,29 +10,19 @@
     var psqlFormat: PostgresFormat { get }
     
     /// Encode the entity into the `byteBuffer` in Postgres binary format, without setting
-<<<<<<< HEAD
     /// the byte count. This method is called from the default `encodeRaw` implementation.
-    func encode<JSONEncoder: PostgresJSONEncoder>(into byteBuffer: inout ByteBuffer, context: PSQLEncodingContext<JSONEncoder>) throws
-}
-
-/// A type that can decode itself from a postgres wire binary representation.
-public protocol PostgresDecodable {
-    associatedtype DecodableType: PostgresDecodable = Self
-=======
-    /// the byte count. This method is called from the ``PostgresBindings``.
     func encode<JSONEncoder: PostgresJSONEncoder>(into byteBuffer: inout ByteBuffer, context: PostgresEncodingContext<JSONEncoder>) throws
 }
 
 /// A type that can decode itself from a postgres wire binary representation.
 ///
 /// If you want to conform a type to PostgresDecodable you must implement the decode method.
-protocol PostgresDecodable {
+public protocol PostgresDecodable {
     /// A type definition of the type that actually implements the PostgresDecodable protocol. This is an escape hatch to
     /// prevent a cycle in the conformace of the Optional type to PostgresDecodable.
     ///
     /// String? should be PostgresDecodable, String?? should not be PostgresDecodable
     associatedtype _DecodableType: PostgresDecodable = Self
->>>>>>> 29381986
 
     /// Decode an entity from the `byteBuffer` in postgres wire format
     ///
@@ -52,14 +42,8 @@
         context: PostgresDecodingContext<JSONDecoder>
     ) throws -> Self
 
-<<<<<<< HEAD
-    /// Decode an entity from the `byteBuffer` in postgres wire format.
-    /// This method has a default implementation and may be overriden
-    /// only for special cases, like `Optional`s.
-=======
     /// Decode an entity from the `byteBuffer` in postgres wire format. This method has a default implementation and
-    /// is only overwritten for `Optional`s. Other than in the
->>>>>>> 29381986
+    /// is only overwritten for `Optional`s.
     static func _decodeRaw<JSONDecoder: PostgresJSONDecoder>(
         from byteBuffer: inout ByteBuffer?,
         type: PostgresDataType,
@@ -70,11 +54,7 @@
 
 extension PostgresDecodable {
     @inlinable
-<<<<<<< HEAD
     public static func _decodeRaw<JSONDecoder: PostgresJSONDecoder>(
-=======
-    static func _decodeRaw<JSONDecoder: PostgresJSONDecoder>(
->>>>>>> 29381986
         from byteBuffer: inout ByteBuffer?,
         type: PostgresDataType,
         format: PostgresFormat,
@@ -109,13 +89,8 @@
     }
 }
 
-<<<<<<< HEAD
-public struct PSQLEncodingContext<JSONEncoder: PostgresJSONEncoder> {
+public struct PostgresEncodingContext<JSONEncoder: PostgresJSONEncoder> {
     public let jsonEncoder: JSONEncoder
-=======
-struct PostgresEncodingContext<JSONEncoder: PostgresJSONEncoder> {
-    let jsonEncoder: JSONEncoder
->>>>>>> 29381986
 
     public init(jsonEncoder: JSONEncoder) {
         self.jsonEncoder = jsonEncoder
@@ -123,7 +98,7 @@
 }
 
 extension PostgresEncodingContext where JSONEncoder == Foundation.JSONEncoder {
-    static let `default` = PostgresEncodingContext(jsonEncoder: JSONEncoder())
+    public static let `default` = PostgresEncodingContext(jsonEncoder: JSONEncoder())
 }
 
 public struct PostgresDecodingContext<JSONDecoder: PostgresJSONDecoder> {
@@ -135,12 +110,11 @@
 }
 
 extension PostgresDecodingContext where JSONDecoder == Foundation.JSONDecoder {
-<<<<<<< HEAD
     public static let `default` = PostgresDecodingContext(jsonDecoder: Foundation.JSONDecoder())
 }
 
-extension Optional: PostgresDecodable where Wrapped: PostgresDecodable, Wrapped.DecodableType == Wrapped {
-    public typealias DecodableType = Wrapped
+extension Optional: PostgresDecodable where Wrapped: PostgresDecodable, Wrapped._DecodableType == Wrapped {
+    public typealias _DecodableType = Wrapped
 
     public static func decode<JSONDecoder : PostgresJSONDecoder>(from byteBuffer: inout ByteBuffer, type: PostgresDataType, format: PostgresFormat, context: PostgresDecodingContext<JSONDecoder>) throws -> Optional<Wrapped> {
         preconditionFailure("This should not be called")
@@ -148,19 +122,6 @@
 
     @inlinable
     public static func _decodeRaw<JSONDecoder : PostgresJSONDecoder>(
-=======
-    static let `default` = PostgresDecodingContext(jsonDecoder: Foundation.JSONDecoder())
-}
-
-extension Optional: PostgresDecodable where Wrapped: PostgresDecodable, Wrapped._DecodableType == Wrapped {
-    typealias _DecodableType = Wrapped
-
-    static func decode<JSONDecoder : PostgresJSONDecoder>(from byteBuffer: inout ByteBuffer, type: PostgresDataType, format: PostgresFormat, context: PostgresDecodingContext<JSONDecoder>) throws -> Optional<Wrapped> {
-        preconditionFailure("This should not be called")
-    }
-
-    static func _decodeRaw<JSONDecoder : PostgresJSONDecoder>(
->>>>>>> 29381986
         from byteBuffer: inout ByteBuffer?,
         type: PostgresDataType,
         format: PostgresFormat,
