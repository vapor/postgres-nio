--- conflicted
+++ resolved
@@ -1077,7 +1077,6 @@
         }
     }
 
-<<<<<<< HEAD
     // https://github.com/vapor/postgres-nio/issues/71
     func testChar1Serialization() throws {
         let conn = try PostgresConnection.test(on: eventLoop).wait()
@@ -1093,7 +1092,8 @@
         XCTAssertEqual(rows[0].column("two")?.uint8, nil)
         XCTAssertEqual(rows[0].column("two")?.uint16, nil)
         XCTAssertEqual(rows[0].column("two")?.string, "5 ")
-=======
+    }
+
     func testUserDefinedType() throws {
         let conn = try PostgresConnection.test(on: eventLoop).wait()
         defer { try! conn.close().wait() }
@@ -1113,7 +1113,6 @@
 
         let res = try conn.query("SELECT $1::text as foo", [String?.none.postgresData!]).wait()
         XCTAssertEqual(res[0].column("foo")?.string, nil)
->>>>>>> 2c63f947
     }
 }
 
