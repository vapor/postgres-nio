import XCTest
import NIOCore
@testable import PostgresNIO

class UUID_PSQLCodableTests: XCTestCase {
    
    func testRoundTrip() {
        for _ in 0..<100 {
            let uuid = UUID()
            var buffer = ByteBuffer()
            
            uuid.encode(into: &buffer, context: .default)
            
            XCTAssertEqual(uuid.psqlType, .uuid)
            XCTAssertEqual(uuid.psqlFormat, .binary)
            XCTAssertEqual(buffer.readableBytes, 16)
            var byteIterator = buffer.readableBytesView.makeIterator()
            
            XCTAssertEqual(byteIterator.next(), uuid.uuid.0)
            XCTAssertEqual(byteIterator.next(), uuid.uuid.1)
            XCTAssertEqual(byteIterator.next(), uuid.uuid.2)
            XCTAssertEqual(byteIterator.next(), uuid.uuid.3)
            XCTAssertEqual(byteIterator.next(), uuid.uuid.4)
            XCTAssertEqual(byteIterator.next(), uuid.uuid.5)
            XCTAssertEqual(byteIterator.next(), uuid.uuid.6)
            XCTAssertEqual(byteIterator.next(), uuid.uuid.7)
            XCTAssertEqual(byteIterator.next(), uuid.uuid.8)
            XCTAssertEqual(byteIterator.next(), uuid.uuid.9)
            XCTAssertEqual(byteIterator.next(), uuid.uuid.10)
            XCTAssertEqual(byteIterator.next(), uuid.uuid.11)
            XCTAssertEqual(byteIterator.next(), uuid.uuid.12)
            XCTAssertEqual(byteIterator.next(), uuid.uuid.13)
            XCTAssertEqual(byteIterator.next(), uuid.uuid.14)
            XCTAssertEqual(byteIterator.next(), uuid.uuid.15)
            
            var decoded: UUID?
            XCTAssertNoThrow(decoded = try UUID.decode(from: &buffer, type: .uuid, format: .binary, context: .default))
            XCTAssertEqual(decoded, uuid)
        }
    }
    
    func testDecodeFromString() {
        let options: [(PostgresFormat, PostgresDataType)] = [
            (.binary, .text),
            (.binary, .varchar),
            (.text, .uuid),
            (.text, .text),
            (.text, .varchar),
        ]
        
        for _ in 0..<100 {
            // use uppercase
            let uuid = UUID()
            var lowercaseBuffer = ByteBuffer()
            lowercaseBuffer.writeString(uuid.uuidString.lowercased())
 
            for (format, dataType) in options {
                var loopBuffer = lowercaseBuffer
                var decoded: UUID?
                XCTAssertNoThrow(decoded = try UUID.decode(from: &loopBuffer, type: dataType, format: format, context: .default))
                XCTAssertEqual(decoded, uuid)
            }
            
            // use lowercase
            var uppercaseBuffer = ByteBuffer()
            uppercaseBuffer.writeString(uuid.uuidString)
            
            for (format, dataType) in options {
                var loopBuffer = uppercaseBuffer
                var decoded: UUID?
                XCTAssertNoThrow(decoded = try UUID.decode(from: &loopBuffer, type: dataType, format: format, context: .default))
                XCTAssertEqual(decoded, uuid)
            }
        }
    }
    
    func testDecodeFailureFromBytes() {
        let uuid = UUID()
        var buffer = ByteBuffer()
        
        uuid.encode(into: &buffer, context: .default)
        // this makes only 15 bytes readable. this should lead to an error
        buffer.moveReaderIndex(forwardBy: 1)
        
<<<<<<< HEAD
        XCTAssertThrowsError(try UUID.decode(from: &buffer, type: .uuid, format: .binary, context: .default)) { error in
            XCTAssertEqual(error as? PSQLCastingError.Code, .failure)
=======
        XCTAssertThrowsError(try UUID.decode(from: &buffer, type: .uuid, format: .binary, context: .forTests())) { error in
            XCTAssertEqual(error as? PostgresCastingError.Code, .failure)
>>>>>>> 112a5e5d
        }
    }
    
    func testDecodeFailureFromString() {
        let uuid = UUID()
        var buffer = ByteBuffer()
        buffer.writeString(uuid.uuidString)
        // this makes only 15 bytes readable. this should lead to an error
        buffer.moveReaderIndex(forwardBy: 1)
        
        let dataTypes: [PostgresDataType] = [.varchar, .text]
        
        for dataType in dataTypes {
            var loopBuffer = buffer
<<<<<<< HEAD
            XCTAssertThrowsError(try UUID.decode(from: &loopBuffer, type: dataType, format: .binary, context: .default)) {
                XCTAssertEqual($0 as? PSQLCastingError.Code, .failure)
=======
            XCTAssertThrowsError(try UUID.decode(from: &loopBuffer, type: dataType, format: .binary, context: .forTests())) {
                XCTAssertEqual($0 as? PostgresCastingError.Code, .failure)
>>>>>>> 112a5e5d
            }
        }
    }
    
    func testDecodeFailureFromInvalidPostgresType() {
        let uuid = UUID()
        var buffer = ByteBuffer()
        buffer.writeString(uuid.uuidString)
        
        let dataTypes: [PostgresDataType] = [.bool, .int8, .int2, .int4Array]
        
        for dataType in dataTypes {
            var copy = buffer            
<<<<<<< HEAD
            XCTAssertThrowsError(try UUID.decode(from: &copy, type: dataType, format: .binary, context: .default)) {
                XCTAssertEqual($0 as? PSQLCastingError.Code, .typeMismatch)
=======
            XCTAssertThrowsError(try UUID.decode(from: &copy, type: dataType, format: .binary, context: .forTests())) {
                XCTAssertEqual($0 as? PostgresCastingError.Code, .typeMismatch)
>>>>>>> 112a5e5d
            }
        }
    }
}<|MERGE_RESOLUTION|>--- conflicted
+++ resolved
@@ -82,13 +82,8 @@
         // this makes only 15 bytes readable. this should lead to an error
         buffer.moveReaderIndex(forwardBy: 1)
         
-<<<<<<< HEAD
         XCTAssertThrowsError(try UUID.decode(from: &buffer, type: .uuid, format: .binary, context: .default)) { error in
-            XCTAssertEqual(error as? PSQLCastingError.Code, .failure)
-=======
-        XCTAssertThrowsError(try UUID.decode(from: &buffer, type: .uuid, format: .binary, context: .forTests())) { error in
             XCTAssertEqual(error as? PostgresCastingError.Code, .failure)
->>>>>>> 112a5e5d
         }
     }
     
@@ -103,13 +98,8 @@
         
         for dataType in dataTypes {
             var loopBuffer = buffer
-<<<<<<< HEAD
             XCTAssertThrowsError(try UUID.decode(from: &loopBuffer, type: dataType, format: .binary, context: .default)) {
-                XCTAssertEqual($0 as? PSQLCastingError.Code, .failure)
-=======
-            XCTAssertThrowsError(try UUID.decode(from: &loopBuffer, type: dataType, format: .binary, context: .forTests())) {
                 XCTAssertEqual($0 as? PostgresCastingError.Code, .failure)
->>>>>>> 112a5e5d
             }
         }
     }
@@ -123,13 +113,8 @@
         
         for dataType in dataTypes {
             var copy = buffer            
-<<<<<<< HEAD
             XCTAssertThrowsError(try UUID.decode(from: &copy, type: dataType, format: .binary, context: .default)) {
-                XCTAssertEqual($0 as? PSQLCastingError.Code, .typeMismatch)
-=======
-            XCTAssertThrowsError(try UUID.decode(from: &copy, type: dataType, format: .binary, context: .forTests())) {
                 XCTAssertEqual($0 as? PostgresCastingError.Code, .typeMismatch)
->>>>>>> 112a5e5d
             }
         }
     }
