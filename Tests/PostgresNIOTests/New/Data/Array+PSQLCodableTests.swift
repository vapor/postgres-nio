--- conflicted
+++ resolved
@@ -61,17 +61,10 @@
         let values = ["foo", "bar", "hello", "world"]
         
         var buffer = ByteBuffer()
-<<<<<<< HEAD
         XCTAssertNoThrow(try values.encode(into: &buffer, context: .default))
         
         var result: [String]?
         XCTAssertNoThrow(result = try [String].decode(from: &buffer, type: .textArray, format: .binary, context: .default))
-=======
-        XCTAssertNoThrow(try values.encode(into: &buffer, context: .forTests()))
-        
-        var result: [String]?
-        XCTAssertNoThrow(result = try [String].decode(from: &buffer, type: .textArray, format: .binary, context: .forTests()))
->>>>>>> 112a5e5d
         XCTAssertEqual(values, result)
     }
     
@@ -79,17 +72,10 @@
         let values: [String] = []
         
         var buffer = ByteBuffer()
-<<<<<<< HEAD
         XCTAssertNoThrow(try values.encode(into: &buffer, context: .default))
         
         var result: [String]?
         XCTAssertNoThrow(result = try [String].decode(from: &buffer, type: .textArray, format: .binary, context: .default))
-=======
-        XCTAssertNoThrow(try values.encode(into: &buffer, context: .forTests()))
-        
-        var result: [String]?
-        XCTAssertNoThrow(result = try [String].decode(from: &buffer, type: .textArray, format: .binary, context: .forTests()))
->>>>>>> 112a5e5d
         XCTAssertEqual(values, result)
     }
     
@@ -99,13 +85,8 @@
         buffer.writeInteger(Int32(0))
         buffer.writeInteger(String.psqlArrayElementType.rawValue)
         
-<<<<<<< HEAD
         XCTAssertThrowsError(try [String].decode(from: &buffer, type: .textArray, format: .binary, context: .default)) {
-            XCTAssertEqual($0 as? PSQLCastingError.Code, .failure)
-=======
-        XCTAssertThrowsError(try [String].decode(from: &buffer, type: .textArray, format: .binary, context: .forTests())) {
             XCTAssertEqual($0 as? PostgresCastingError.Code, .failure)
->>>>>>> 112a5e5d
         }
     }
     
@@ -115,30 +96,18 @@
         buffer.writeInteger(Int32(1)) // invalid value, must always be 0
         buffer.writeInteger(String.psqlArrayElementType.rawValue)
         
-<<<<<<< HEAD
         XCTAssertThrowsError(try [String].decode(from: &buffer, type: .textArray, format: .binary, context: .default)) {
-            XCTAssertEqual($0 as? PSQLCastingError.Code, .failure)
-=======
-        XCTAssertThrowsError(try [String].decode(from: &buffer, type: .textArray, format: .binary, context: .forTests())) {
             XCTAssertEqual($0 as? PostgresCastingError.Code, .failure)
->>>>>>> 112a5e5d
         }
     }
     
     func testDecodeFailureTriesDecodeInt8() {
         let value: Int64 = 1 << 32
         var buffer = ByteBuffer()
-<<<<<<< HEAD
         XCTAssertNoThrow(try value.encode(into: &buffer, context: .default))
 
         XCTAssertThrowsError(try [String].decode(from: &buffer, type: .textArray, format: .binary, context: .default)) {
-            XCTAssertEqual($0 as? PSQLCastingError.Code, .failure)
-=======
-        value.encode(into: &buffer, context: .forTests())
-
-        XCTAssertThrowsError(try [String].decode(from: &buffer, type: .textArray, format: .binary, context: .forTests())) {
             XCTAssertEqual($0 as? PostgresCastingError.Code, .failure)
->>>>>>> 112a5e5d
         }
     }
     
@@ -150,13 +119,8 @@
         buffer.writeInteger(Int32(-123)) // expected element count
         buffer.writeInteger(Int32(1)) // dimensions... must be one
 
-<<<<<<< HEAD
         XCTAssertThrowsError(try [String].decode(from: &buffer, type: .textArray, format: .binary, context: .default)) {
-            XCTAssertEqual($0 as? PSQLCastingError.Code, .failure)
-=======
-        XCTAssertThrowsError(try [String].decode(from: &buffer, type: .textArray, format: .binary, context: .forTests())) {
             XCTAssertEqual($0 as? PostgresCastingError.Code, .failure)
->>>>>>> 112a5e5d
         }
     }
     
@@ -168,13 +132,8 @@
         buffer.writeInteger(Int32(1)) // expected element count
         buffer.writeInteger(Int32(2)) // dimensions... must be one
         
-<<<<<<< HEAD
         XCTAssertThrowsError(try [String].decode(from: &buffer, type: .textArray, format: .binary, context: .default)) {
-            XCTAssertEqual($0 as? PSQLCastingError.Code, .failure)
-=======
-        XCTAssertThrowsError(try [String].decode(from: &buffer, type: .textArray, format: .binary, context: .forTests())) {
             XCTAssertEqual($0 as? PostgresCastingError.Code, .failure)
->>>>>>> 112a5e5d
         }
     }
     
@@ -187,13 +146,8 @@
         unexpectedEndInElementLengthBuffer.writeInteger(Int32(1)) // dimensions
         unexpectedEndInElementLengthBuffer.writeInteger(Int16(1)) // length of element, must be Int32
         
-<<<<<<< HEAD
         XCTAssertThrowsError(try [String].decode(from: &unexpectedEndInElementLengthBuffer, type: .textArray, format: .binary, context: .default)) {
-            XCTAssertEqual($0 as? PSQLCastingError.Code, .failure)
-=======
-        XCTAssertThrowsError(try [String].decode(from: &unexpectedEndInElementLengthBuffer, type: .textArray, format: .binary, context: .forTests())) {
             XCTAssertEqual($0 as? PostgresCastingError.Code, .failure)
->>>>>>> 112a5e5d
         }
         
         var unexpectedEndInElementBuffer = ByteBuffer()
@@ -205,13 +159,8 @@
         unexpectedEndInElementBuffer.writeInteger(Int32(12)) // length of element, must be Int32
         unexpectedEndInElementBuffer.writeString("Hello World") // only 11 bytes, 12 needed!
         
-<<<<<<< HEAD
         XCTAssertThrowsError(try [String].decode(from: &unexpectedEndInElementBuffer, type: .textArray, format: .binary, context: .default)) {
-            XCTAssertEqual($0 as? PSQLCastingError.Code, .failure)
-=======
-        XCTAssertThrowsError(try [String].decode(from: &unexpectedEndInElementBuffer, type: .textArray, format: .binary, context: .forTests())) {
             XCTAssertEqual($0 as? PostgresCastingError.Code, .failure)
->>>>>>> 112a5e5d
         }
     }
 }