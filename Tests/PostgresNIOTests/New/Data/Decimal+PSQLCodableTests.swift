--- conflicted
+++ resolved
@@ -13,11 +13,7 @@
             XCTAssertEqual(value.psqlType, .numeric)
 
             var result: Decimal?
-<<<<<<< HEAD
             XCTAssertNoThrow(result = try Decimal.decode(from: &buffer, type: .numeric, format: .binary, context: .default))
-=======
-            XCTAssertNoThrow(result = try Decimal.decode(from: &buffer, type: .numeric, format: .binary, context: .forTests()))
->>>>>>> 112a5e5d
             XCTAssertEqual(value, result)
         }
     }
@@ -26,13 +22,8 @@
         var buffer = ByteBuffer()
         buffer.writeInteger(Int64(0))
         
-<<<<<<< HEAD
         XCTAssertThrowsError(try Decimal.decode(from: &buffer, type: .int8, format: .binary, context: .default)) {
-            XCTAssertEqual($0 as? PSQLCastingError.Code, .typeMismatch)
-=======
-        XCTAssertThrowsError(try Decimal.decode(from: &buffer, type: .int8, format: .binary, context: .forTests())) {
             XCTAssertEqual($0 as? PostgresCastingError.Code, .typeMismatch)
->>>>>>> 112a5e5d
         }
     }
     
