--- conflicted
+++ resolved
@@ -13,11 +13,7 @@
         XCTAssertEqual(buffer.readableBytes, 8)
 
         var result: Date?
-<<<<<<< HEAD
         XCTAssertNoThrow(result = try Date.decode(from: &buffer, type: .timestamptz, format: .binary, context: .default))
-=======
-        XCTAssertNoThrow(result = try Date.decode(from: &buffer, type: .timestamptz, format: .binary, context: .forTests()))
->>>>>>> 112a5e5d
         XCTAssertEqual(value, result)
     }
     
@@ -26,11 +22,7 @@
         buffer.writeInteger(Int64.random(in: Int64.min...Int64.max))
 
         var result: Date?
-<<<<<<< HEAD
         XCTAssertNoThrow(result = try Date.decode(from: &buffer, type: .timestamptz, format: .binary, context: .default))
-=======
-        XCTAssertNoThrow(result = try Date.decode(from: &buffer, type: .timestamptz, format: .binary, context: .forTests()))
->>>>>>> 112a5e5d
         XCTAssertNotNil(result)
     }
     
@@ -39,13 +31,8 @@
         buffer.writeInteger(Int64.random(in: Int64.min...Int64.max))
         buffer.writeInteger(Int64.random(in: Int64.min...Int64.max))
 
-<<<<<<< HEAD
         XCTAssertThrowsError(try Date.decode(from: &buffer, type: .timestamptz, format: .binary, context: .default)) {
-            XCTAssertEqual($0 as? PSQLCastingError.Code, .failure)
-=======
-        XCTAssertThrowsError(try Date.decode(from: &buffer, type: .timestamptz, format: .binary, context: .forTests())) {
             XCTAssertEqual($0 as? PostgresCastingError.Code, .failure)
->>>>>>> 112a5e5d
         }
     }
     
@@ -54,22 +41,14 @@
         firstDateBuffer.writeInteger(Int32.min)
         
         var firstDate: Date?
-<<<<<<< HEAD
         XCTAssertNoThrow(firstDate = try Date.decode(from: &firstDateBuffer, type: .date, format: .binary, context: .default))
-=======
-        XCTAssertNoThrow(firstDate = try Date.decode(from: &firstDateBuffer, type: .date, format: .binary, context: .forTests()))
->>>>>>> 112a5e5d
         XCTAssertNotNil(firstDate)
         
         var lastDateBuffer = ByteBuffer()
         lastDateBuffer.writeInteger(Int32.max)
 
         var lastDate: Date?
-<<<<<<< HEAD
         XCTAssertNoThrow(lastDate = try Date.decode(from: &lastDateBuffer, type: .date, format: .binary, context: .default))
-=======
-        XCTAssertNoThrow(lastDate = try Date.decode(from: &lastDateBuffer, type: .date, format: .binary, context: .forTests()))
->>>>>>> 112a5e5d
         XCTAssertNotNil(lastDate)
     }
     
@@ -78,22 +57,14 @@
         firstDateBuffer.writeInteger(Int32.min)
         
         var firstDate: Date?
-<<<<<<< HEAD
         XCTAssertNoThrow(firstDate = try Date.decode(from: &firstDateBuffer, type: .date, format: .binary, context: .default))
-=======
-        XCTAssertNoThrow(firstDate = try Date.decode(from: &firstDateBuffer, type: .date, format: .binary, context: .forTests()))
->>>>>>> 112a5e5d
         XCTAssertNotNil(firstDate)
         
         var lastDateBuffer = ByteBuffer()
         lastDateBuffer.writeInteger(Int32.max)
         
         var lastDate: Date?
-<<<<<<< HEAD
         XCTAssertNoThrow(lastDate = try Date.decode(from: &lastDateBuffer, type: .date, format: .binary, context: .default))
-=======
-        XCTAssertNoThrow(lastDate = try Date.decode(from: &lastDateBuffer, type: .date, format: .binary, context: .forTests()))
->>>>>>> 112a5e5d
         XCTAssertNotNil(lastDate)
     }
     
@@ -101,13 +72,8 @@
         var buffer = ByteBuffer()
         buffer.writeInteger(Int64(0))
 
-<<<<<<< HEAD
         XCTAssertThrowsError(try Date.decode(from: &buffer, type: .date, format: .binary, context: .default)) {
-            XCTAssertEqual($0 as? PSQLCastingError.Code, .failure)
-=======
-        XCTAssertThrowsError(try Date.decode(from: &buffer, type: .date, format: .binary, context: .forTests())) {
             XCTAssertEqual($0 as? PostgresCastingError.Code, .failure)
->>>>>>> 112a5e5d
         }
     }
     
@@ -115,13 +81,8 @@
         var buffer = ByteBuffer()
         buffer.writeInteger(Int64(0))
 
-<<<<<<< HEAD
         XCTAssertThrowsError(try Date.decode(from: &buffer, type: .int8, format: .binary, context: .default)) {
-            XCTAssertEqual($0 as? PSQLCastingError.Code, .typeMismatch)
-=======
-        XCTAssertThrowsError(try Date.decode(from: &buffer, type: .int8, format: .binary, context: .forTests())) {
             XCTAssertEqual($0 as? PostgresCastingError.Code, .typeMismatch)
->>>>>>> 112a5e5d
         }
     }
     
