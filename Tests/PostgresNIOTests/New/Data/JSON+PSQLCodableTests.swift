import XCTest
import NIOCore
@testable import PostgresNIO

class JSON_PSQLCodableTests: XCTestCase {
    
    struct Hello: Equatable, Codable, PSQLCodable {
        let hello: String
        
        init(name: String) {
            self.hello = name
        }
    }
    
    func testRoundTrip() {
        var buffer = ByteBuffer()
        let hello = Hello(name: "world")
        XCTAssertNoThrow(try hello.encode(into: &buffer, context: .default))
        XCTAssertEqual(hello.psqlType, .jsonb)
        
        // verify jsonb prefix byte
        XCTAssertEqual(buffer.getInteger(at: buffer.readerIndex, as: UInt8.self), 1)

        var result: Hello?
<<<<<<< HEAD
        XCTAssertNoThrow(result = try Hello.decode(from: &buffer, type: .jsonb, format: .binary, context: .default))
=======
        XCTAssertNoThrow(result = try Hello.decode(from: &buffer, type: .jsonb, format: .binary, context: .forTests()))
>>>>>>> 112a5e5d
        XCTAssertEqual(result, hello)
    }
    
    func testDecodeFromJSON() {
        var buffer = ByteBuffer()
        buffer.writeString(#"{"hello":"world"}"#)

        var result: Hello?
<<<<<<< HEAD
        XCTAssertNoThrow(result = try Hello.decode(from: &buffer, type: .json, format: .binary, context: .default))
=======
        XCTAssertNoThrow(result = try Hello.decode(from: &buffer, type: .json, format: .binary, context: .forTests()))
>>>>>>> 112a5e5d
        XCTAssertEqual(result, Hello(name: "world"))
    }
    
    func testDecodeFromJSONAsText() {
        let combinations : [(PostgresFormat, PostgresDataType)] = [
            (.text, .json), (.text, .jsonb),
        ]
        var buffer = ByteBuffer()
        buffer.writeString(#"{"hello":"world"}"#)
        
        for (format, dataType) in combinations {
            var loopBuffer = buffer
            var result: Hello?
<<<<<<< HEAD
            XCTAssertNoThrow(result = try Hello.decode(from: &loopBuffer, type: dataType, format: format, context: .default))
=======
            XCTAssertNoThrow(result = try Hello.decode(from: &loopBuffer, type: dataType, format: format, context: .forTests()))
>>>>>>> 112a5e5d
            XCTAssertEqual(result, Hello(name: "world"))
        }
    }
    
    func testDecodeFromJSONBWithoutVersionPrefixByte() {
        var buffer = ByteBuffer()
        buffer.writeString(#"{"hello":"world"}"#)

<<<<<<< HEAD
        XCTAssertThrowsError(try Hello.decode(from: &buffer, type: .jsonb, format: .binary, context: .default)) {
            XCTAssertEqual($0 as? PSQLCastingError.Code, .failure)
=======
        XCTAssertThrowsError(try Hello.decode(from: &buffer, type: .jsonb, format: .binary, context: .forTests())) {
            XCTAssertEqual($0 as? PostgresCastingError.Code, .failure)
>>>>>>> 112a5e5d
        }
    }
    
    func testDecodeFromJSONBWithWrongDataType() {
        var buffer = ByteBuffer()
        buffer.writeString(#"{"hello":"world"}"#)

<<<<<<< HEAD
        XCTAssertThrowsError(try Hello.decode(from: &buffer, type: .text, format: .binary, context: .default)) {
            XCTAssertEqual($0 as? PSQLCastingError.Code, .typeMismatch)
=======
        XCTAssertThrowsError(try Hello.decode(from: &buffer, type: .text, format: .binary, context: .forTests())) {
            XCTAssertEqual($0 as? PostgresCastingError.Code, .typeMismatch)
>>>>>>> 112a5e5d
        }
    }
    
    func testCustomEncoderIsUsed() {
        class TestEncoder: PostgresJSONEncoder {
            var encodeHits = 0
            
            func encode<T>(_ value: T, into buffer: inout ByteBuffer) throws where T : Encodable {
                self.encodeHits += 1
            }

            func encode<T>(_ value: T) throws -> Data where T : Encodable {
                preconditionFailure()
            }
        }
        
        let hello = Hello(name: "world")
        let encoder = TestEncoder()
        var buffer = ByteBuffer()
        XCTAssertNoThrow(try hello.encode(into: &buffer, context: .init(jsonEncoder: encoder)))
        XCTAssertEqual(encoder.encodeHits, 1)
    }
}<|MERGE_RESOLUTION|>--- conflicted
+++ resolved
@@ -22,11 +22,7 @@
         XCTAssertEqual(buffer.getInteger(at: buffer.readerIndex, as: UInt8.self), 1)
 
         var result: Hello?
-<<<<<<< HEAD
         XCTAssertNoThrow(result = try Hello.decode(from: &buffer, type: .jsonb, format: .binary, context: .default))
-=======
-        XCTAssertNoThrow(result = try Hello.decode(from: &buffer, type: .jsonb, format: .binary, context: .forTests()))
->>>>>>> 112a5e5d
         XCTAssertEqual(result, hello)
     }
     
@@ -35,11 +31,7 @@
         buffer.writeString(#"{"hello":"world"}"#)
 
         var result: Hello?
-<<<<<<< HEAD
         XCTAssertNoThrow(result = try Hello.decode(from: &buffer, type: .json, format: .binary, context: .default))
-=======
-        XCTAssertNoThrow(result = try Hello.decode(from: &buffer, type: .json, format: .binary, context: .forTests()))
->>>>>>> 112a5e5d
         XCTAssertEqual(result, Hello(name: "world"))
     }
     
@@ -53,11 +45,7 @@
         for (format, dataType) in combinations {
             var loopBuffer = buffer
             var result: Hello?
-<<<<<<< HEAD
             XCTAssertNoThrow(result = try Hello.decode(from: &loopBuffer, type: dataType, format: format, context: .default))
-=======
-            XCTAssertNoThrow(result = try Hello.decode(from: &loopBuffer, type: dataType, format: format, context: .forTests()))
->>>>>>> 112a5e5d
             XCTAssertEqual(result, Hello(name: "world"))
         }
     }
@@ -66,13 +54,8 @@
         var buffer = ByteBuffer()
         buffer.writeString(#"{"hello":"world"}"#)
 
-<<<<<<< HEAD
         XCTAssertThrowsError(try Hello.decode(from: &buffer, type: .jsonb, format: .binary, context: .default)) {
-            XCTAssertEqual($0 as? PSQLCastingError.Code, .failure)
-=======
-        XCTAssertThrowsError(try Hello.decode(from: &buffer, type: .jsonb, format: .binary, context: .forTests())) {
             XCTAssertEqual($0 as? PostgresCastingError.Code, .failure)
->>>>>>> 112a5e5d
         }
     }
     
@@ -80,26 +63,17 @@
         var buffer = ByteBuffer()
         buffer.writeString(#"{"hello":"world"}"#)
 
-<<<<<<< HEAD
         XCTAssertThrowsError(try Hello.decode(from: &buffer, type: .text, format: .binary, context: .default)) {
-            XCTAssertEqual($0 as? PSQLCastingError.Code, .typeMismatch)
-=======
-        XCTAssertThrowsError(try Hello.decode(from: &buffer, type: .text, format: .binary, context: .forTests())) {
             XCTAssertEqual($0 as? PostgresCastingError.Code, .typeMismatch)
->>>>>>> 112a5e5d
         }
     }
     
     func testCustomEncoderIsUsed() {
-        class TestEncoder: PostgresJSONEncoder {
+        class TestEncoder: PSQLJSONEncoder {
             var encodeHits = 0
             
             func encode<T>(_ value: T, into buffer: inout ByteBuffer) throws where T : Encodable {
                 self.encodeHits += 1
-            }
-
-            func encode<T>(_ value: T) throws -> Data where T : Encodable {
-                preconditionFailure()
             }
         }
         
