import XCTest
import NIOCore
@testable import PostgresNIO

class String_PSQLCodableTests: XCTestCase {
    
    func testEncode() {
        let value = "Hello World"
        var buffer = ByteBuffer()
        
        value.encode(into: &buffer, context: .default)
        
        XCTAssertEqual(value.psqlType, .text)
        XCTAssertEqual(buffer.readString(length: buffer.readableBytes), value)
    }
    
    func testDecodeStringFromTextVarchar() {
        let expected = "Hello World"
        var buffer = ByteBuffer()
        buffer.writeString(expected)
        
        let dataTypes: [PostgresDataType] = [
            .text, .varchar, .name
        ]
        
        for dataType in dataTypes {
            var loopBuffer = buffer
            var result: String?
            XCTAssertNoThrow(result = try String.decode(from: &loopBuffer, type: dataType, format: .binary, context: .default))
            XCTAssertEqual(result, expected)
        }
    }
    
    func testDecodeFailureFromInvalidType() {
        let buffer = ByteBuffer()
        let dataTypes: [PostgresDataType] = [.bool, .float4Array, .float8Array, .bpchar]
        
        for dataType in dataTypes {
            var loopBuffer = buffer
<<<<<<< HEAD
            XCTAssertThrowsError(try String.decode(from: &loopBuffer, type: dataType, format: .binary, context: .default)) {
                XCTAssertEqual($0 as? PSQLCastingError.Code, .typeMismatch)
=======
            XCTAssertThrowsError(try String.decode(from: &loopBuffer, type: dataType, format: .binary, context: .forTests())) {
                XCTAssertEqual($0 as? PostgresCastingError.Code, .typeMismatch)
>>>>>>> 112a5e5d
            }
        }
    }
    
    func testDecodeFromUUID() {
        let uuid = UUID()
        var buffer = ByteBuffer()
        uuid.encode(into: &buffer, context: .default)
        
        var decoded: String?
        XCTAssertNoThrow(decoded = try String.decode(from: &buffer, type: .uuid, format: .binary, context: .default))
        XCTAssertEqual(decoded, uuid.uuidString)
    }
    
    func testDecodeFailureFromInvalidUUID() {
        let uuid = UUID()
        var buffer = ByteBuffer()
        uuid.encode(into: &buffer, context: .default)
        // this makes only 15 bytes readable. this should lead to an error
        buffer.moveReaderIndex(forwardBy: 1)
        
<<<<<<< HEAD
        XCTAssertThrowsError(try String.decode(from: &buffer, type: .uuid, format: .binary, context: .default)) {
            XCTAssertEqual($0 as? PSQLCastingError.Code, .failure)
=======
        XCTAssertThrowsError(try String.decode(from: &buffer, type: .uuid, format: .binary, context: .forTests())) {
            XCTAssertEqual($0 as? PostgresCastingError.Code, .failure)
>>>>>>> 112a5e5d
        }
    }
}
<|MERGE_RESOLUTION|>--- conflicted
+++ resolved
@@ -37,13 +37,8 @@
         
         for dataType in dataTypes {
             var loopBuffer = buffer
-<<<<<<< HEAD
             XCTAssertThrowsError(try String.decode(from: &loopBuffer, type: dataType, format: .binary, context: .default)) {
-                XCTAssertEqual($0 as? PSQLCastingError.Code, .typeMismatch)
-=======
-            XCTAssertThrowsError(try String.decode(from: &loopBuffer, type: dataType, format: .binary, context: .forTests())) {
                 XCTAssertEqual($0 as? PostgresCastingError.Code, .typeMismatch)
->>>>>>> 112a5e5d
             }
         }
     }
@@ -65,13 +60,8 @@
         // this makes only 15 bytes readable. this should lead to an error
         buffer.moveReaderIndex(forwardBy: 1)
         
-<<<<<<< HEAD
         XCTAssertThrowsError(try String.decode(from: &buffer, type: .uuid, format: .binary, context: .default)) {
-            XCTAssertEqual($0 as? PSQLCastingError.Code, .failure)
-=======
-        XCTAssertThrowsError(try String.decode(from: &buffer, type: .uuid, format: .binary, context: .forTests())) {
             XCTAssertEqual($0 as? PostgresCastingError.Code, .failure)
->>>>>>> 112a5e5d
         }
     }
 }
