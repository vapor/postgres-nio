--- conflicted
+++ resolved
@@ -168,11 +168,7 @@
         // attach consumer
         var counter = 0
         let future = stream.onRow { row in
-<<<<<<< HEAD
             XCTAssertEqual(try row.decode(String.self, context: .default), "\(counter)")
-=======
-            XCTAssertEqual(try row.decode(String.self, context: .forTests()), "\(counter)")
->>>>>>> 29381986
             counter += 1
         }
         XCTAssertEqual(counter, 2)
@@ -214,11 +210,7 @@
         // attach consumer
         var counter = 0
         let future = stream.onRow { row in
-<<<<<<< HEAD
             XCTAssertEqual(try row.decode(String.self, context: .default), "\(counter)")
-=======
-            XCTAssertEqual(try row.decode(String.self, context: .forTests()), "\(counter)")
->>>>>>> 29381986
             if counter == 1 {
                 throw OnRowError(row: counter)
             }
@@ -263,11 +255,7 @@
         // attach consumer
         var counter = 0
         let future = stream.onRow { row in
-<<<<<<< HEAD
             XCTAssertEqual(try row.decode(String.self, context: .default), "\(counter)")
-=======
-            XCTAssertEqual(try row.decode(String.self, context: .forTests()), "\(counter)")
->>>>>>> 29381986
             counter += 1
         }
         XCTAssertEqual(counter, 2)
