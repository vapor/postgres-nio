import NIOCore
import Logging
import XCTest
@testable import PostgresNIO

class PSQLRowStreamTests: XCTestCase {
    func testEmptyStream() {
        let logger = Logger(label: "test")
        let eventLoop = EmbeddedEventLoop()
        let promise = eventLoop.makePromise(of: PSQLRowStream.self)
        let query = PSQLQuery("INSERT INTO foo bar;", binds: [])

        let queryContext = ExtendedQueryContext(
<<<<<<< HEAD
            query: query, logger: logger, promise: promise
=======
            query: "INSERT INTO foo bar;", bind: [], logger: logger, promise: promise
>>>>>>> 112a5e5d
        )
        
        let stream = PSQLRowStream(
            rowDescription: [],
            queryContext: queryContext,
            eventLoop: eventLoop,
            rowSource: .noRows(.success("INSERT 0 1"))
        )
        promise.succeed(stream)
        
        XCTAssertEqual(try stream.all().wait(), [])
        XCTAssertEqual(stream.commandTag, "INSERT 0 1")
    }
    
    func testFailedStream() {
        let logger = Logger(label: "test")
        let eventLoop = EmbeddedEventLoop()
        let promise = eventLoop.makePromise(of: PSQLRowStream.self)
        let query = PSQLQuery("SELECT * FROM test;", binds: [])
        
        let queryContext = ExtendedQueryContext(
<<<<<<< HEAD
            query: query, logger: logger, promise: promise
=======
            query: "SELECT * FROM test;", bind: [], logger: logger, promise: promise
>>>>>>> 112a5e5d
        )
        
        let stream = PSQLRowStream(
            rowDescription: [],
            queryContext: queryContext,
            eventLoop: eventLoop,
            rowSource: .noRows(.failure(PSQLError(.connectionClosed)))
        )
        promise.succeed(stream)
        
        XCTAssertThrowsError(try stream.all().wait()) {
            XCTAssertEqual(($0 as? PSQLError)?.code, .connectionClosed)
        }
    }
    
    func testGetArrayAfterStreamHasFinished() {
        let logger = Logger(label: "test")
        let eventLoop = EmbeddedEventLoop()
        let promise = eventLoop.makePromise(of: PSQLRowStream.self)
<<<<<<< HEAD
        let query = PSQLQuery("SELECT * FROM test;", binds: [])
        let queryContext = ExtendedQueryContext(query: query, logger: logger, promise: promise)
=======
        
        let queryContext = ExtendedQueryContext(
            query: "SELECT * FROM test;", bind: [], logger: logger, promise: promise
        )
>>>>>>> 112a5e5d
        
        let dataSource = CountingDataSource()
        let stream = PSQLRowStream(
            rowDescription: [
                self.makeColumnDescription(name: "foo", dataType: .text, format: .binary)
            ],
            queryContext: queryContext,
            eventLoop: eventLoop,
            rowSource: .stream(dataSource)
        )
        promise.succeed(stream)
        XCTAssertEqual(dataSource.hitDemand, 0)
        XCTAssertEqual(dataSource.hitCancel, 0)
        
        stream.receive([
            [ByteBuffer(string: "0")],
            [ByteBuffer(string: "1")]
        ])
        
        XCTAssertEqual(dataSource.hitDemand, 0, "Before we have a consumer demand is not signaled")
        stream.receive(completion: .success("SELECT 2"))
        
        // attach consumer
        let future = stream.all()
        XCTAssertEqual(dataSource.hitDemand, 0) // TODO: Is this right?
        
        var rows: [PSQLRow]?
        XCTAssertNoThrow(rows = try future.wait())
        XCTAssertEqual(rows?.count, 2)
    }

    func testGetArrayBeforeStreamHasFinished() {
        let logger = Logger(label: "test")
        let eventLoop = EmbeddedEventLoop()
        let promise = eventLoop.makePromise(of: PSQLRowStream.self)
<<<<<<< HEAD
        let query = PSQLQuery("SELECT * FROM test;", binds: [])
        let queryContext = ExtendedQueryContext(query: query, logger: logger, promise: promise)
        
=======
        
        let queryContext = ExtendedQueryContext(
            query: "SELECT * FROM test;", bind: [], logger: logger, promise: promise)
>>>>>>> 112a5e5d
        let dataSource = CountingDataSource()
        let stream = PSQLRowStream(
            rowDescription: [
                self.makeColumnDescription(name: "foo", dataType: .text, format: .binary)
            ],
            queryContext: queryContext,
            eventLoop: eventLoop,
            rowSource: .stream(dataSource)
        )
        promise.succeed(stream)
        XCTAssertEqual(dataSource.hitDemand, 0)
        XCTAssertEqual(dataSource.hitCancel, 0)
        
        stream.receive([
            [ByteBuffer(string: "0")],
            [ByteBuffer(string: "1")]
        ])
        
        XCTAssertEqual(dataSource.hitDemand, 0, "Before we have a consumer demand is not signaled")
        
        // attach consumer
        let future = stream.all()
        XCTAssertEqual(dataSource.hitDemand, 1)
        
        stream.receive([
            [ByteBuffer(string: "2")],
            [ByteBuffer(string: "3")]
        ])
        XCTAssertEqual(dataSource.hitDemand, 2)
        
        stream.receive([
            [ByteBuffer(string: "4")],
            [ByteBuffer(string: "5")]
        ])
        XCTAssertEqual(dataSource.hitDemand, 3)
        
        stream.receive(completion: .success("SELECT 2"))
        
        var rows: [PSQLRow]?
        XCTAssertNoThrow(rows = try future.wait())
        XCTAssertEqual(rows?.count, 6)
    }
    
    func testOnRowAfterStreamHasFinished() {
        let logger = Logger(label: "test")
        let eventLoop = EmbeddedEventLoop()
        let promise = eventLoop.makePromise(of: PSQLRowStream.self)
<<<<<<< HEAD
        let query = PSQLQuery("SELECT * FROM test;", binds: [])
        let queryContext = ExtendedQueryContext(query: query, logger: logger, promise: promise)
=======
        
        let queryContext = ExtendedQueryContext(
            query: "SELECT * FROM test;", bind: [], logger: logger, promise: promise
        )
>>>>>>> 112a5e5d
        
        let dataSource = CountingDataSource()
        let stream = PSQLRowStream(
            rowDescription: [
                self.makeColumnDescription(name: "foo", dataType: .text, format: .binary)
            ],
            queryContext: queryContext,
            eventLoop: eventLoop,
            rowSource: .stream(dataSource)
        )
        promise.succeed(stream)
        XCTAssertEqual(dataSource.hitDemand, 0)
        XCTAssertEqual(dataSource.hitCancel, 0)
        
        stream.receive([
            [ByteBuffer(string: "0")],
            [ByteBuffer(string: "1")]
        ])
        
        stream.receive(completion: .success("SELECT 2"))
        
        XCTAssertEqual(dataSource.hitDemand, 0)
        
        // attach consumer
        var counter = 0
        let future = stream.onRow { row in
            XCTAssertEqual(try row.decode(String.self, context: .default), "\(counter)")
            counter += 1
        }
        XCTAssertEqual(counter, 2)
        XCTAssertEqual(dataSource.hitDemand, 0)
        
        XCTAssertNoThrow(try future.wait())
        XCTAssertEqual(stream.commandTag, "SELECT 2")
    }

    func testOnRowThrowsErrorOnInitialBatch() {
        let logger = Logger(label: "test")
        let eventLoop = EmbeddedEventLoop()
        let promise = eventLoop.makePromise(of: PSQLRowStream.self)
<<<<<<< HEAD
        let query = PSQLQuery("SELECT * FROM test;", binds: [])
        let queryContext = ExtendedQueryContext(query: query, logger: logger, promise: promise)
=======
        
        let queryContext = ExtendedQueryContext(
            query: "SELECT * FROM test;", bind: [], logger: logger, promise: promise
        )
>>>>>>> 112a5e5d
        
        let dataSource = CountingDataSource()
        let stream = PSQLRowStream(
            rowDescription: [
                self.makeColumnDescription(name: "foo", dataType: .text, format: .binary)
            ],
            queryContext: queryContext,
            eventLoop: eventLoop,
            rowSource: .stream(dataSource)
        )
        promise.succeed(stream)
        XCTAssertEqual(dataSource.hitDemand, 0)
        XCTAssertEqual(dataSource.hitCancel, 0)
        
        stream.receive([
            [ByteBuffer(string: "0")],
            [ByteBuffer(string: "1")]
        ])
        
        stream.receive(completion: .success("SELECT 2"))
        
        XCTAssertEqual(dataSource.hitDemand, 0)
        
        // attach consumer
        var counter = 0
        let future = stream.onRow { row in
            XCTAssertEqual(try row.decode(String.self, context: .default), "\(counter)")
            if counter == 1 {
                throw OnRowError(row: counter)
            }
            counter += 1
        }
        XCTAssertEqual(counter, 1)
        XCTAssertEqual(dataSource.hitDemand, 0)
        
        XCTAssertThrowsError(try future.wait()) {
            XCTAssertEqual($0 as? OnRowError, OnRowError(row: 1))
        }
    }

    
    func testOnRowBeforeStreamHasFinished() {
        let logger = Logger(label: "test")
        let eventLoop = EmbeddedEventLoop()
        let promise = eventLoop.makePromise(of: PSQLRowStream.self)
<<<<<<< HEAD
        let query = PSQLQuery("SELECT * FROM test;", binds: [])
        let queryContext = ExtendedQueryContext(query: query, logger: logger, promise: promise)
=======
        
        let queryContext = ExtendedQueryContext(
            query: "SELECT * FROM test;", bind: [], logger: logger, promise: promise
        )
>>>>>>> 112a5e5d
        
        let dataSource = CountingDataSource()
        let stream = PSQLRowStream(
            rowDescription: [
                self.makeColumnDescription(name: "foo", dataType: .text, format: .binary)
            ],
            queryContext: queryContext,
            eventLoop: eventLoop,
            rowSource: .stream(dataSource)
        )
        promise.succeed(stream)
        XCTAssertEqual(dataSource.hitDemand, 0)
        XCTAssertEqual(dataSource.hitCancel, 0)
        
        stream.receive([
            [ByteBuffer(string: "0")],
            [ByteBuffer(string: "1")]
        ])
        
        XCTAssertEqual(dataSource.hitDemand, 0, "Before we have a consumer demand is not signaled")
        
        // attach consumer
        var counter = 0
        let future = stream.onRow { row in
            XCTAssertEqual(try row.decode(String.self, context: .default), "\(counter)")
            counter += 1
        }
        XCTAssertEqual(counter, 2)
        XCTAssertEqual(dataSource.hitDemand, 1)
        
        stream.receive([
            [ByteBuffer(string: "2")],
            [ByteBuffer(string: "3")]
        ])
        XCTAssertEqual(counter, 4)
        XCTAssertEqual(dataSource.hitDemand, 2)
        
        stream.receive([
            [ByteBuffer(string: "4")],
            [ByteBuffer(string: "5")]
        ])
        XCTAssertEqual(counter, 6)
        XCTAssertEqual(dataSource.hitDemand, 3)
        
        stream.receive(completion: .success("SELECT 6"))
        
        XCTAssertNoThrow(try future.wait())
        XCTAssertEqual(stream.commandTag, "SELECT 6")
    }

    func makeColumnDescription(name: String, dataType: PostgresDataType, format: PostgresFormat) -> RowDescription.Column {
        RowDescription.Column(
            name: "test",
            tableOID: 123,
            columnAttributeNumber: 1,
            dataType: .text,
            dataTypeSize: -1,
            dataTypeModifier: 0,
            format: .binary
        )
    }
}

private struct OnRowError: Error, Equatable {
    var row: Int
}

class CountingDataSource: PSQLRowsDataSource {
    
    var hitDemand: Int = 0
    var hitCancel: Int = 0
    
    init() {}
    
    func cancel(for stream: PSQLRowStream) {
        self.hitCancel += 1
    }
    
    func request(for stream: PSQLRowStream) {
        self.hitDemand += 1
    }
}<|MERGE_RESOLUTION|>--- conflicted
+++ resolved
@@ -11,11 +11,7 @@
         let query = PSQLQuery("INSERT INTO foo bar;", binds: [])
 
         let queryContext = ExtendedQueryContext(
-<<<<<<< HEAD
             query: query, logger: logger, promise: promise
-=======
-            query: "INSERT INTO foo bar;", bind: [], logger: logger, promise: promise
->>>>>>> 112a5e5d
         )
         
         let stream = PSQLRowStream(
@@ -37,11 +33,7 @@
         let query = PSQLQuery("SELECT * FROM test;", binds: [])
         
         let queryContext = ExtendedQueryContext(
-<<<<<<< HEAD
             query: query, logger: logger, promise: promise
-=======
-            query: "SELECT * FROM test;", bind: [], logger: logger, promise: promise
->>>>>>> 112a5e5d
         )
         
         let stream = PSQLRowStream(
@@ -61,15 +53,8 @@
         let logger = Logger(label: "test")
         let eventLoop = EmbeddedEventLoop()
         let promise = eventLoop.makePromise(of: PSQLRowStream.self)
-<<<<<<< HEAD
-        let query = PSQLQuery("SELECT * FROM test;", binds: [])
-        let queryContext = ExtendedQueryContext(query: query, logger: logger, promise: promise)
-=======
-        
-        let queryContext = ExtendedQueryContext(
-            query: "SELECT * FROM test;", bind: [], logger: logger, promise: promise
-        )
->>>>>>> 112a5e5d
+        let query = PSQLQuery("SELECT * FROM test;", binds: [])
+        let queryContext = ExtendedQueryContext(query: query, logger: logger, promise: promise)
         
         let dataSource = CountingDataSource()
         let stream = PSQLRowStream(
@@ -105,15 +90,9 @@
         let logger = Logger(label: "test")
         let eventLoop = EmbeddedEventLoop()
         let promise = eventLoop.makePromise(of: PSQLRowStream.self)
-<<<<<<< HEAD
-        let query = PSQLQuery("SELECT * FROM test;", binds: [])
-        let queryContext = ExtendedQueryContext(query: query, logger: logger, promise: promise)
-        
-=======
-        
-        let queryContext = ExtendedQueryContext(
-            query: "SELECT * FROM test;", bind: [], logger: logger, promise: promise)
->>>>>>> 112a5e5d
+        let query = PSQLQuery("SELECT * FROM test;", binds: [])
+        let queryContext = ExtendedQueryContext(query: query, logger: logger, promise: promise)
+        
         let dataSource = CountingDataSource()
         let stream = PSQLRowStream(
             rowDescription: [
@@ -161,15 +140,8 @@
         let logger = Logger(label: "test")
         let eventLoop = EmbeddedEventLoop()
         let promise = eventLoop.makePromise(of: PSQLRowStream.self)
-<<<<<<< HEAD
-        let query = PSQLQuery("SELECT * FROM test;", binds: [])
-        let queryContext = ExtendedQueryContext(query: query, logger: logger, promise: promise)
-=======
-        
-        let queryContext = ExtendedQueryContext(
-            query: "SELECT * FROM test;", bind: [], logger: logger, promise: promise
-        )
->>>>>>> 112a5e5d
+        let query = PSQLQuery("SELECT * FROM test;", binds: [])
+        let queryContext = ExtendedQueryContext(query: query, logger: logger, promise: promise)
         
         let dataSource = CountingDataSource()
         let stream = PSQLRowStream(
@@ -210,15 +182,8 @@
         let logger = Logger(label: "test")
         let eventLoop = EmbeddedEventLoop()
         let promise = eventLoop.makePromise(of: PSQLRowStream.self)
-<<<<<<< HEAD
-        let query = PSQLQuery("SELECT * FROM test;", binds: [])
-        let queryContext = ExtendedQueryContext(query: query, logger: logger, promise: promise)
-=======
-        
-        let queryContext = ExtendedQueryContext(
-            query: "SELECT * FROM test;", bind: [], logger: logger, promise: promise
-        )
->>>>>>> 112a5e5d
+        let query = PSQLQuery("SELECT * FROM test;", binds: [])
+        let queryContext = ExtendedQueryContext(query: query, logger: logger, promise: promise)
         
         let dataSource = CountingDataSource()
         let stream = PSQLRowStream(
@@ -264,15 +229,8 @@
         let logger = Logger(label: "test")
         let eventLoop = EmbeddedEventLoop()
         let promise = eventLoop.makePromise(of: PSQLRowStream.self)
-<<<<<<< HEAD
-        let query = PSQLQuery("SELECT * FROM test;", binds: [])
-        let queryContext = ExtendedQueryContext(query: query, logger: logger, promise: promise)
-=======
-        
-        let queryContext = ExtendedQueryContext(
-            query: "SELECT * FROM test;", bind: [], logger: logger, promise: promise
-        )
->>>>>>> 112a5e5d
+        let query = PSQLQuery("SELECT * FROM test;", binds: [])
+        let queryContext = ExtendedQueryContext(query: query, logger: logger, promise: promise)
         
         let dataSource = CountingDataSource()
         let stream = PSQLRowStream(
