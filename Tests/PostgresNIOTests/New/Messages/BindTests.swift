--- conflicted
+++ resolved
@@ -6,16 +6,11 @@
     
     func testEncodeBind() {
         let encoder = PSQLFrontendMessageEncoder()
-<<<<<<< HEAD
-        var byteBuffer = ByteBuffer()
-        let bind = PSQLFrontendMessage.Bind(portalName: "", preparedStatementName: "", bind: ["Hello", "World"])
-=======
         var bindings = PostgresBindings()
         XCTAssertNoThrow(try bindings.append("Hello", context: .default))
         XCTAssertNoThrow(try bindings.append("World", context: .default))
         var byteBuffer = ByteBuffer()
         let bind = PSQLFrontendMessage.Bind(portalName: "", preparedStatementName: "", bind: bindings)
->>>>>>> 77eb6c75
         let message = PSQLFrontendMessage.bind(bind)
         encoder.encode(data: message, out: &byteBuffer)
         
