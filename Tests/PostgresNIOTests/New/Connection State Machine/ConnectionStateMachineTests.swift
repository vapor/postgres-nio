--- conflicted
+++ resolved
@@ -33,11 +33,7 @@
         var state = ConnectionStateMachine()
         XCTAssertEqual(state.connected(requireTLS: true), .sendSSLRequest)
         XCTAssertEqual(state.sslSupportedReceived(), .establishSSLConnection)
-<<<<<<< HEAD
         let failError = PSQLError(.failedToAddSSLHandler, underlying: SSLHandlerAddError())
-=======
-        let failError = PSQLError.failedToAddSSLHandler(underlying: SSLHandlerAddError())
->>>>>>> 77eb6c75
         XCTAssertEqual(state.errorHappened(failError), .closeConnectionAndCleanup(.init(action: .close, tasks: [], error: failError, closePromise: nil)))
     }
     
@@ -46,11 +42,7 @@
         
         XCTAssertEqual(state.connected(requireTLS: true), .sendSSLRequest)
         XCTAssertEqual(state.sslUnsupportedReceived(),
-<<<<<<< HEAD
                        .closeConnectionAndCleanup(.init(action: .close, tasks: [], error: PSQLError(.sslUnsupported), closePromise: nil)))
-=======
-                       .closeConnectionAndCleanup(.init(action: .close, tasks: [], error: PSQLError.sslUnsupported, closePromise: nil)))
->>>>>>> 77eb6c75
     }
         
     func testParameterStatusReceivedAndBackendKeyAfterAuthenticated() {
@@ -108,22 +100,14 @@
         XCTAssertEqual(state.parameterStatusReceived(.init(parameter: "standard_conforming_strings", value: "on")), .wait)
         
         XCTAssertEqual(state.readyForQueryReceived(.idle),
-<<<<<<< HEAD
                        .closeConnectionAndCleanup(.init(action: .close, tasks: [], error: PSQLError(.unexpectedBackendMessage(.readyForQuery(.idle))), closePromise: nil)))
-=======
-                       .closeConnectionAndCleanup(.init(action: .close, tasks: [], error: PSQLError.unexpectedBackendMessage(.readyForQuery(.idle)), closePromise: nil)))
->>>>>>> 77eb6c75
     }
     
     func testErrorIsIgnoredWhenClosingConnection() {
         // test ignore unclean shutdown when closing connection
         var stateIgnoreChannelError = ConnectionStateMachine(.closing)
-        
-<<<<<<< HEAD
+
         XCTAssertEqual(stateIgnoreChannelError.errorHappened(PSQLError(.channel, underlying: NIOSSLError.uncleanShutdown)), .wait)
-=======
-        XCTAssertEqual(stateIgnoreChannelError.errorHappened(PSQLError.channel(underlying: NIOSSLError.uncleanShutdown)), .wait)
->>>>>>> 77eb6c75
         XCTAssertEqual(stateIgnoreChannelError.closed(), .fireChannelInactive)
         
         // test ignore any other error when closing connection
@@ -144,11 +128,7 @@
 
         var state = ConnectionStateMachine()
         let extendedQueryContext = ExtendedQueryContext(
-<<<<<<< HEAD
-            query: PostgresQuery(unsafeSQL: "Select version()"),
-=======
             query: "Select version()",
->>>>>>> 77eb6c75
             logger: .psqlTest,
             promise: queryPromise)
 
