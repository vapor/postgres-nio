import XCTest
import NIOCore
import NIOEmbedded
import Logging
@testable import PostgresNIO

class ExtendedQueryStateMachineTests: XCTestCase {
    
    func testExtendedQueryWithoutDataRowsHappyPath() {
        var state = ConnectionStateMachine.readyForQuery()
        
        let logger = Logger.psqlTest
        let promise = EmbeddedEventLoop().makePromise(of: PSQLRowStream.self)
<<<<<<< HEAD
        promise.fail(PSQLError(.uncleanShutdown)) // we don't care about the error at all.
        let query = PostgresQuery(unsafeSQL: "DELETE FROM table WHERE id=$0", binds: [1])
=======
        promise.fail(PSQLError.uncleanShutdown) // we don't care about the error at all.
        let query: PostgresQuery = try! "DELETE FROM table WHERE id=\(1)"
>>>>>>> 77eb6c75
        let queryContext = ExtendedQueryContext(query: query, logger: logger, promise: promise)
        
        XCTAssertEqual(state.enqueue(task: .extendedQuery(queryContext)), .sendParseDescribeBindExecuteSync(query))
        XCTAssertEqual(state.parseCompleteReceived(), .wait)
        XCTAssertEqual(state.parameterDescriptionReceived(.init(dataTypes: [.int8])), .wait)
        XCTAssertEqual(state.noDataReceived(), .wait)
        XCTAssertEqual(state.bindCompleteReceived(), .wait)
        XCTAssertEqual(state.commandCompletedReceived("DELETE 1"), .succeedQueryNoRowsComming(queryContext, commandTag: "DELETE 1"))
        XCTAssertEqual(state.readyForQueryReceived(.idle), .fireEventReadyForQuery)
    }
    
    func testExtendedQueryWithDataRowsHappyPath() {
        var state = ConnectionStateMachine.readyForQuery()
        
        let logger = Logger.psqlTest
        let promise = EmbeddedEventLoop().makePromise(of: PSQLRowStream.self)
<<<<<<< HEAD
        promise.fail(PSQLError(.uncleanShutdown)) // we don't care about the error at all.
        let query = PostgresQuery(unsafeSQL: "SELECT version()", binds: [])
=======
        promise.fail(PSQLError.uncleanShutdown) // we don't care about the error at all.
        let query: PostgresQuery = "SELECT version()"
>>>>>>> 77eb6c75
        let queryContext = ExtendedQueryContext(query: query, logger: logger, promise: promise)
        
        XCTAssertEqual(state.enqueue(task: .extendedQuery(queryContext)), .sendParseDescribeBindExecuteSync(query))
        XCTAssertEqual(state.parseCompleteReceived(), .wait)
        XCTAssertEqual(state.parameterDescriptionReceived(.init(dataTypes: [.int8])), .wait)
        
        // We need to ensure that even though the row description from the wire says that we
        // will receive data in `.text` format, we will actually receive it in binary format,
        // since we requested it in binary with our bind message.
        let input: [RowDescription.Column] = [
            .init(name: "version", tableOID: 0, columnAttributeNumber: 0, dataType: .text, dataTypeSize: -1, dataTypeModifier: -1, format: .text)
        ]
        let expected: [RowDescription.Column] = input.map {
            .init(name: $0.name, tableOID: $0.tableOID, columnAttributeNumber: $0.columnAttributeNumber, dataType: $0.dataType,
                  dataTypeSize: $0.dataTypeSize, dataTypeModifier: $0.dataTypeModifier, format: .binary)
        }
        
        XCTAssertEqual(state.rowDescriptionReceived(.init(columns: input)), .wait)
        XCTAssertEqual(state.bindCompleteReceived(), .succeedQuery(queryContext, columns: expected))
        let row1: DataRow = [ByteBuffer(string: "test1")]
        XCTAssertEqual(state.dataRowReceived(row1), .wait)
        XCTAssertEqual(state.channelReadComplete(), .forwardRows([row1]))
        XCTAssertEqual(state.readEventCaught(), .wait)
        XCTAssertEqual(state.requestQueryRows(), .read)
        
        let row2: DataRow = [ByteBuffer(string: "test2")]
        let row3: DataRow = [ByteBuffer(string: "test3")]
        let row4: DataRow = [ByteBuffer(string: "test4")]
        XCTAssertEqual(state.dataRowReceived(row2), .wait)
        XCTAssertEqual(state.dataRowReceived(row3), .wait)
        XCTAssertEqual(state.dataRowReceived(row4), .wait)
        XCTAssertEqual(state.channelReadComplete(), .forwardRows([row2, row3, row4]))
        XCTAssertEqual(state.requestQueryRows(), .wait)
        XCTAssertEqual(state.readEventCaught(), .read)
        
        XCTAssertEqual(state.channelReadComplete(), .wait)
        XCTAssertEqual(state.readEventCaught(), .read)
        
        let row5: DataRow = [ByteBuffer(string: "test5")]
        let row6: DataRow = [ByteBuffer(string: "test6")]
        XCTAssertEqual(state.dataRowReceived(row5), .wait)
        XCTAssertEqual(state.dataRowReceived(row6), .wait)
        
        XCTAssertEqual(state.commandCompletedReceived("SELECT 2"), .forwardStreamComplete([row5, row6], commandTag: "SELECT 2"))
        XCTAssertEqual(state.readyForQueryReceived(.idle), .fireEventReadyForQuery)
    }
    
    func testReceiveTotallyUnexpectedMessageInQuery() {
        var state = ConnectionStateMachine.readyForQuery()
        
        let logger = Logger.psqlTest
        let promise = EmbeddedEventLoop().makePromise(of: PSQLRowStream.self)
<<<<<<< HEAD
        promise.fail(PSQLError(.uncleanShutdown)) // we don't care about the error at all.
        let query = PostgresQuery(unsafeSQL: "DELETE FROM table WHERE id=$0", binds: [1])
=======
        promise.fail(PSQLError.uncleanShutdown) // we don't care about the error at all.
        let query: PostgresQuery = try! "DELETE FROM table WHERE id=\(1)"
>>>>>>> 77eb6c75
        let queryContext = ExtendedQueryContext(query: query, logger: logger, promise: promise)
        
        XCTAssertEqual(state.enqueue(task: .extendedQuery(queryContext)), .sendParseDescribeBindExecuteSync(query))
        XCTAssertEqual(state.parseCompleteReceived(), .wait)
        XCTAssertEqual(state.parameterDescriptionReceived(.init(dataTypes: [.int8])), .wait)
        
        let psqlError = PSQLError(.unexpectedBackendMessage(.authentication(.ok)))
        XCTAssertEqual(state.authenticationMessageReceived(.ok),
                       .failQuery(queryContext, with: psqlError, cleanupContext: .init(action: .close, tasks: [], error: psqlError, closePromise: nil)))
    }

}<|MERGE_RESOLUTION|>--- conflicted
+++ resolved
@@ -11,13 +11,8 @@
         
         let logger = Logger.psqlTest
         let promise = EmbeddedEventLoop().makePromise(of: PSQLRowStream.self)
-<<<<<<< HEAD
         promise.fail(PSQLError(.uncleanShutdown)) // we don't care about the error at all.
-        let query = PostgresQuery(unsafeSQL: "DELETE FROM table WHERE id=$0", binds: [1])
-=======
-        promise.fail(PSQLError.uncleanShutdown) // we don't care about the error at all.
         let query: PostgresQuery = try! "DELETE FROM table WHERE id=\(1)"
->>>>>>> 77eb6c75
         let queryContext = ExtendedQueryContext(query: query, logger: logger, promise: promise)
         
         XCTAssertEqual(state.enqueue(task: .extendedQuery(queryContext)), .sendParseDescribeBindExecuteSync(query))
@@ -34,13 +29,8 @@
         
         let logger = Logger.psqlTest
         let promise = EmbeddedEventLoop().makePromise(of: PSQLRowStream.self)
-<<<<<<< HEAD
         promise.fail(PSQLError(.uncleanShutdown)) // we don't care about the error at all.
-        let query = PostgresQuery(unsafeSQL: "SELECT version()", binds: [])
-=======
-        promise.fail(PSQLError.uncleanShutdown) // we don't care about the error at all.
         let query: PostgresQuery = "SELECT version()"
->>>>>>> 77eb6c75
         let queryContext = ExtendedQueryContext(query: query, logger: logger, promise: promise)
         
         XCTAssertEqual(state.enqueue(task: .extendedQuery(queryContext)), .sendParseDescribeBindExecuteSync(query))
@@ -93,13 +83,8 @@
         
         let logger = Logger.psqlTest
         let promise = EmbeddedEventLoop().makePromise(of: PSQLRowStream.self)
-<<<<<<< HEAD
         promise.fail(PSQLError(.uncleanShutdown)) // we don't care about the error at all.
-        let query = PostgresQuery(unsafeSQL: "DELETE FROM table WHERE id=$0", binds: [1])
-=======
-        promise.fail(PSQLError.uncleanShutdown) // we don't care about the error at all.
         let query: PostgresQuery = try! "DELETE FROM table WHERE id=\(1)"
->>>>>>> 77eb6c75
         let queryContext = ExtendedQueryContext(query: query, logger: logger, promise: promise)
         
         XCTAssertEqual(state.enqueue(task: .extendedQuery(queryContext)), .sendParseDescribeBindExecuteSync(query))
