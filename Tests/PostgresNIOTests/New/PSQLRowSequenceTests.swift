import NIOEmbedded
import NIOConcurrencyHelpers
import Dispatch
import XCTest
@testable import PostgresNIO

#if swift(>=5.5.2)
final class PSQLRowSequenceTests: XCTestCase {

    func testBackpressureWorks() async throws {
        let eventLoop = EmbeddedEventLoop()
        let promise = eventLoop.makePromise(of: PSQLRowStream.self)
        let logger = Logger(label: "test")
        let dataSource = MockRowDataSource()
        let query = PostgresQuery(unsafeSQL: "SELECT * FROM foo", binds: [])
        let stream = PSQLRowStream(
            rowDescription: [
                .init(name: "test", tableOID: 0, columnAttributeNumber: 0, dataType: .int8, dataTypeSize: 8, dataTypeModifier: 0, format: .binary)
            ],
<<<<<<< HEAD
            queryContext: .init(query: query, logger: logger, promise: promise),
=======
            queryContext: .init(query: "SELECT * FROM foo", logger: logger, promise: promise),
>>>>>>> 77eb6c75
            eventLoop: eventLoop,
            rowSource: .stream(dataSource)
        )
        promise.succeed(stream)

        let rowSequence = stream.asyncSequence()
        XCTAssertEqual(dataSource.requestCount, 0)
        let dataRow: DataRow = [ByteBuffer(integer: Int64(1))]
        stream.receive([dataRow])

        var iterator = rowSequence.makeAsyncIterator()
        let row = try await iterator.next()
        XCTAssertEqual(dataSource.requestCount, 1)
        XCTAssertEqual(row?.data, dataRow)

        stream.receive(completion: .success("SELECT 1"))
        let empty = try await iterator.next()
        XCTAssertNil(empty)
    }

    func testCancellationWorksWhileIterating() async throws {
        let eventLoop = EmbeddedEventLoop()
        let promise = eventLoop.makePromise(of: PSQLRowStream.self)
        let logger = Logger(label: "test")
        let dataSource = MockRowDataSource()
        let query = PostgresQuery(unsafeSQL: "SELECT * FROM foo", binds: [])
        let stream = PSQLRowStream(
            rowDescription: [
                .init(name: "test", tableOID: 0, columnAttributeNumber: 0, dataType: .int8, dataTypeSize: 8, dataTypeModifier: 0, format: .binary)
            ],
<<<<<<< HEAD
            queryContext: .init(query: query, logger: logger, promise: promise),
=======
            queryContext: .init(query: "SELECT * FROM foo", logger: logger, promise: promise),
>>>>>>> 77eb6c75
            eventLoop: eventLoop,
            rowSource: .stream(dataSource)
        )
        promise.succeed(stream)

        let rowSequence = stream.asyncSequence()
        XCTAssertEqual(dataSource.requestCount, 0)
        let dataRows: [DataRow] = (0..<128).map { [ByteBuffer(integer: Int64($0))] }
        stream.receive(dataRows)

        var counter = 0
        for try await row in rowSequence {
            XCTAssertEqual(try row.decode(Int.self, context: .default), counter)
            counter += 1

            if counter == 64 {
                break
            }
        }

        XCTAssertEqual(dataSource.cancelCount, 1)
    }

    func testCancellationWorksBeforeIterating() async throws {
        let eventLoop = EmbeddedEventLoop()
        let promise = eventLoop.makePromise(of: PSQLRowStream.self)
        let logger = Logger(label: "test")
        let dataSource = MockRowDataSource()
        let query = PostgresQuery(unsafeSQL: "SELECT * FROM foo", binds: [])
        let stream = PSQLRowStream(
            rowDescription: [
                .init(name: "test", tableOID: 0, columnAttributeNumber: 0, dataType: .int8, dataTypeSize: 8, dataTypeModifier: 0, format: .binary)
            ],
<<<<<<< HEAD
            queryContext: .init(query: query, logger: logger, promise: promise),
=======
            queryContext: .init(query: "SELECT * FROM foo", logger: logger, promise: promise),
>>>>>>> 77eb6c75
            eventLoop: eventLoop,
            rowSource: .stream(dataSource)
        )
        promise.succeed(stream)

        let rowSequence = stream.asyncSequence()
        XCTAssertEqual(dataSource.requestCount, 0)
        let dataRows: [DataRow] = (0..<128).map { [ByteBuffer(integer: Int64($0))] }
        stream.receive(dataRows)

        var iterator: PSQLRowSequence.Iterator? = rowSequence.makeAsyncIterator()
        iterator = nil

        XCTAssertEqual(dataSource.cancelCount, 1)
        XCTAssertNil(iterator, "Surpress warning")
    }

    func testDroppingTheSequenceCancelsTheSource() async throws {
        let eventLoop = EmbeddedEventLoop()
        let promise = eventLoop.makePromise(of: PSQLRowStream.self)
        let logger = Logger(label: "test")
        let dataSource = MockRowDataSource()
        let query = PostgresQuery(unsafeSQL: "SELECT * FROM foo", binds: [])
        let stream = PSQLRowStream(
            rowDescription: [
                .init(name: "test", tableOID: 0, columnAttributeNumber: 0, dataType: .int8, dataTypeSize: 8, dataTypeModifier: 0, format: .binary)
            ],
<<<<<<< HEAD
            queryContext: .init(query: query, logger: logger, promise: promise),
=======
            queryContext: .init(query: "SELECT * FROM foo", logger: logger, promise: promise),
>>>>>>> 77eb6c75
            eventLoop: eventLoop,
            rowSource: .stream(dataSource)
        )
        promise.succeed(stream)

        var rowSequence: PSQLRowSequence? = stream.asyncSequence()
        rowSequence = nil

        XCTAssertEqual(dataSource.cancelCount, 1)
        XCTAssertNil(rowSequence, "Surpress warning")
    }

    func testStreamBasedOnCompletedQuery() async throws {
        let eventLoop = EmbeddedEventLoop()
        let promise = eventLoop.makePromise(of: PSQLRowStream.self)
        let logger = Logger(label: "test")
        let dataSource = MockRowDataSource()
        let query = PostgresQuery(unsafeSQL: "SELECT * FROM foo", binds: [])
        let stream = PSQLRowStream(
            rowDescription: [
                .init(name: "test", tableOID: 0, columnAttributeNumber: 0, dataType: .int8, dataTypeSize: 8, dataTypeModifier: 0, format: .binary)
            ],
<<<<<<< HEAD
            queryContext: .init(query: query, logger: logger, promise: promise),
=======
            queryContext: .init(query: "SELECT * FROM foo", logger: logger, promise: promise),
>>>>>>> 77eb6c75
            eventLoop: eventLoop,
            rowSource: .stream(dataSource)
        )
        promise.succeed(stream)

        let rowSequence = stream.asyncSequence()
        let dataRows: [DataRow] = (0..<128).map { [ByteBuffer(integer: Int64($0))] }
        stream.receive(dataRows)
        stream.receive(completion: .success("SELECT 128"))

        var counter = 0
        for try await row in rowSequence {
            XCTAssertEqual(try row.decode(Int.self, context: .default), counter)
            counter += 1
        }

        XCTAssertEqual(dataSource.cancelCount, 0)
    }

    func testStreamIfInitializedWithAllData() async throws {
        let eventLoop = EmbeddedEventLoop()
        let promise = eventLoop.makePromise(of: PSQLRowStream.self)
        let logger = Logger(label: "test")
        let dataSource = MockRowDataSource()
        let query = PostgresQuery(unsafeSQL: "SELECT * FROM foo", binds: [])
        let stream = PSQLRowStream(
            rowDescription: [
                .init(name: "test", tableOID: 0, columnAttributeNumber: 0, dataType: .int8, dataTypeSize: 8, dataTypeModifier: 0, format: .binary)
            ],
<<<<<<< HEAD
            queryContext: .init(query: query, logger: logger, promise: promise),
=======
            queryContext: .init(query: "SELECT * FROM foo", logger: logger, promise: promise),
>>>>>>> 77eb6c75
            eventLoop: eventLoop,
            rowSource: .stream(dataSource)
        )
        promise.succeed(stream)

        let dataRows: [DataRow] = (0..<128).map { [ByteBuffer(integer: Int64($0))] }
        stream.receive(dataRows)
        stream.receive(completion: .success("SELECT 128"))

        let rowSequence = stream.asyncSequence()

        var counter = 0
        for try await row in rowSequence {
            XCTAssertEqual(try row.decode(Int.self, context: .default), counter)
            counter += 1
        }

        XCTAssertEqual(dataSource.cancelCount, 0)
    }

    func testStreamIfInitializedWithError() async throws {
        let eventLoop = EmbeddedEventLoop()
        let promise = eventLoop.makePromise(of: PSQLRowStream.self)
        let logger = Logger(label: "test")
        let dataSource = MockRowDataSource()
        let query = PostgresQuery(unsafeSQL: "SELECT * FROM foo", binds: [])
        let stream = PSQLRowStream(
            rowDescription: [
                .init(name: "test", tableOID: 0, columnAttributeNumber: 0, dataType: .int8, dataTypeSize: 8, dataTypeModifier: 0, format: .binary)
            ],
<<<<<<< HEAD
            queryContext: .init(query: query, logger: logger, promise: promise),
=======
            queryContext: .init(query: "SELECT * FROM foo", logger: logger, promise: promise),
>>>>>>> 77eb6c75
            eventLoop: eventLoop,
            rowSource: .stream(dataSource)
        )
        promise.succeed(stream)

        stream.receive(completion: .failure(PSQLError(.connectionClosed)))

        let rowSequence = stream.asyncSequence()

        do {
            var counter = 0
            for try await _ in rowSequence {
                counter += 1
            }
            XCTFail("Expected that an error was thrown before.")
        } catch {
            XCTAssertEqual((error as? PSQLError)?.code, .connectionClosed)
        }
    }

    func testSucceedingRowContinuationsWorks() async throws {
        let eventLoop = EmbeddedEventLoop()
        let promise = eventLoop.makePromise(of: PSQLRowStream.self)
        let logger = Logger(label: "test")
        let dataSource = MockRowDataSource()
        let query = PostgresQuery(unsafeSQL: "SELECT * FROM foo", binds: [])
        let stream = PSQLRowStream(
            rowDescription: [
                .init(name: "test", tableOID: 0, columnAttributeNumber: 0, dataType: .int8, dataTypeSize: 8, dataTypeModifier: 0, format: .binary)
            ],
<<<<<<< HEAD
            queryContext: .init(query: query, logger: logger, promise: promise),
=======
            queryContext: .init(query: "SELECT * FROM foo", logger: logger, promise: promise),
>>>>>>> 77eb6c75
            eventLoop: eventLoop,
            rowSource: .stream(dataSource)
        )
        promise.succeed(stream)

        let rowSequence = stream.asyncSequence()
        var rowIterator = rowSequence.makeAsyncIterator()

        DispatchQueue.main.asyncAfter(deadline: .now() + .seconds(1)) {
            let dataRows: [DataRow] = (0..<1).map { [ByteBuffer(integer: Int64($0))] }
            stream.receive(dataRows)
        }

        let row1 = try await rowIterator.next()
        XCTAssertEqual(try row1?.decode(Int.self, context: .default), 0)

        DispatchQueue.main.asyncAfter(deadline: .now() + .seconds(1)) {
            stream.receive(completion: .success("SELECT 1"))
        }

        let row2 = try await rowIterator.next()
        XCTAssertNil(row2)
    }

    func testFailingRowContinuationsWorks() async throws {
        let eventLoop = EmbeddedEventLoop()
        let promise = eventLoop.makePromise(of: PSQLRowStream.self)
        let logger = Logger(label: "test")
        let dataSource = MockRowDataSource()
        let query = PostgresQuery(unsafeSQL: "SELECT * FROM foo", binds: [])
        let stream = PSQLRowStream(
            rowDescription: [
                .init(name: "test", tableOID: 0, columnAttributeNumber: 0, dataType: .int8, dataTypeSize: 8, dataTypeModifier: 0, format: .binary)
            ],
<<<<<<< HEAD
            queryContext: .init(query: query, logger: logger, promise: promise),
=======
            queryContext: .init(query: "SELECT * FROM foo", logger: logger, promise: promise),
>>>>>>> 77eb6c75
            eventLoop: eventLoop,
            rowSource: .stream(dataSource)
        )
        promise.succeed(stream)

        let rowSequence = stream.asyncSequence()
        var rowIterator = rowSequence.makeAsyncIterator()

        DispatchQueue.main.asyncAfter(deadline: .now() + .seconds(1)) {
            let dataRows: [DataRow] = (0..<1).map { [ByteBuffer(integer: Int64($0))] }
            stream.receive(dataRows)
        }

        let row1 = try await rowIterator.next()
        XCTAssertEqual(try row1?.decode(Int.self, context: .default), 0)

        DispatchQueue.main.asyncAfter(deadline: .now() + .seconds(1)) {
            stream.receive(completion: .failure(PSQLError(.connectionClosed)))
        }

        do {
            _ = try await rowIterator.next()
            XCTFail("Expected that an error was thrown before.")
        } catch {
            XCTAssertEqual((error as? PSQLError)?.code, .connectionClosed)
        }
    }

    func testAdaptiveRowBufferShrinksAndGrows() async throws {
        let eventLoop = EmbeddedEventLoop()
        let promise = eventLoop.makePromise(of: PSQLRowStream.self)
        let logger = Logger(label: "test")
        let dataSource = MockRowDataSource()
        let query = PostgresQuery(unsafeSQL: "SELECT * FROM foo", binds: [])
        let stream = PSQLRowStream(
            rowDescription: [
                .init(name: "test", tableOID: 0, columnAttributeNumber: 0, dataType: .int8, dataTypeSize: 8, dataTypeModifier: 0, format: .binary)
            ],
<<<<<<< HEAD
            queryContext: .init(query: query, logger: logger, promise: promise),
=======
            queryContext: .init(query: "SELECT * FROM foo", logger: logger, promise: promise),
>>>>>>> 77eb6c75
            eventLoop: eventLoop,
            rowSource: .stream(dataSource)
        )
        promise.succeed(stream)

        let initialDataRows: [DataRow] = (0..<AdaptiveRowBuffer.defaultBufferTarget + 1).map { [ByteBuffer(integer: Int64($0))] }
        stream.receive(initialDataRows)

        let rowSequence = stream.asyncSequence()
        var rowIterator = rowSequence.makeAsyncIterator()

        XCTAssertEqual(dataSource.requestCount, 0)
        _ = try await rowIterator.next() // new buffer size will be target -> don't ask for more
        XCTAssertEqual(dataSource.requestCount, 0)
        _ = try await rowIterator.next() // new buffer will be (target - 1) -> ask for more
        XCTAssertEqual(dataSource.requestCount, 1)

        // if the buffer gets new rows so that it has equal or more than target (the target size
        // should be halved), however shrinking is only allowed AFTER the first extra rows were
        // received.
        let addDataRows1: [DataRow] = [[ByteBuffer(integer: Int64(0))]]
        stream.receive(addDataRows1)
        _ = try await rowIterator.next() // new buffer will be (target - 1) -> ask for more
        XCTAssertEqual(dataSource.requestCount, 2)

        // if the buffer gets new rows so that it has equal or more than target (the target size
        // should be halved)
        let addDataRows2: [DataRow] = [[ByteBuffer(integer: Int64(0))]]
        stream.receive(addDataRows2) // this should to target being halved.
        _ = try await rowIterator.next() // new buffer will be (target - 1) -> ask for more
        for _ in 0..<(AdaptiveRowBuffer.defaultBufferTarget/2 - 1) {
            _ = try await rowIterator.next() // Remove all rows until we are back at target
            XCTAssertEqual(dataSource.requestCount, 2)
        }

        // if we remove another row we should trigger getting new rows.
        _ = try await rowIterator.next() // new buffer will be (target - 1) -> ask for more
        XCTAssertEqual(dataSource.requestCount, 3)

        // remove all remaining rows... this will trigger a target size double
        for _ in 0..<(AdaptiveRowBuffer.defaultBufferTarget/2 - 1) {
            _ = try await rowIterator.next() // Remove all rows until we are back at target
            XCTAssertEqual(dataSource.requestCount, 3)
        }

        let fillBufferDataRows: [DataRow] = (0..<AdaptiveRowBuffer.defaultBufferTarget + 1).map { [ByteBuffer(integer: Int64($0))] }
        stream.receive(fillBufferDataRows)

        XCTAssertEqual(dataSource.requestCount, 3)
        _ = try await rowIterator.next() // new buffer size will be target -> don't ask for more
        XCTAssertEqual(dataSource.requestCount, 3)
        _ = try await rowIterator.next() // new buffer will be (target - 1) -> ask for more
        XCTAssertEqual(dataSource.requestCount, 4)
    }

    func testAdaptiveRowShrinksToMin() async throws {
        let eventLoop = EmbeddedEventLoop()
        let promise = eventLoop.makePromise(of: PSQLRowStream.self)
        let logger = Logger(label: "test")
        let dataSource = MockRowDataSource()
        let query = PostgresQuery(unsafeSQL: "SELECT * FROM foo", binds: [])
        let stream = PSQLRowStream(
            rowDescription: [
                .init(name: "test", tableOID: 0, columnAttributeNumber: 0, dataType: .int8, dataTypeSize: 8, dataTypeModifier: 0, format: .binary)
            ],
<<<<<<< HEAD
            queryContext: .init(query: query, logger: logger, promise: promise),
=======
            queryContext: .init(query: "SELECT * FROM foo", logger: logger, promise: promise),
>>>>>>> 77eb6c75
            eventLoop: eventLoop,
            rowSource: .stream(dataSource)
        )
        promise.succeed(stream)

        var currentTarget = AdaptiveRowBuffer.defaultBufferTarget

        let initialDataRows: [DataRow] = (0..<currentTarget).map { [ByteBuffer(integer: Int64($0))] }
        stream.receive(initialDataRows)

        let rowSequence = stream.asyncSequence()
        var rowIterator = rowSequence.makeAsyncIterator()

        // shrinking the buffer is only allowed after the first extra rows were received
        XCTAssertEqual(dataSource.requestCount, 0)
        _ = try await rowIterator.next()
        XCTAssertEqual(dataSource.requestCount, 1)

        stream.receive([[ByteBuffer(integer: Int64(1))]])

        var expectedRequestCount = 1

        while currentTarget > AdaptiveRowBuffer.defaultBufferMinimum {
            // the buffer is filled up to currentTarget at that point, if we remove one row and add
            // one row it should shrink
            XCTAssertEqual(dataSource.requestCount, expectedRequestCount)
            _ = try await rowIterator.next()
            expectedRequestCount += 1
            XCTAssertEqual(dataSource.requestCount, expectedRequestCount)

            stream.receive([[ByteBuffer(integer: Int64(1))]])
            let newTarget = currentTarget / 2

            // consume all messages that are to much.
            for _ in 0..<newTarget {
                _ = try await rowIterator.next()
                XCTAssertEqual(dataSource.requestCount, expectedRequestCount)
            }

            currentTarget = newTarget
        }

        XCTAssertEqual(currentTarget, AdaptiveRowBuffer.defaultBufferMinimum)
    }

    func testStreamBufferAcceptsNewRowsEventhoughItDidntAskForIt() async throws {
        let eventLoop = EmbeddedEventLoop()
        let promise = eventLoop.makePromise(of: PSQLRowStream.self)
        let logger = Logger(label: "test")
        let dataSource = MockRowDataSource()
        let query = PostgresQuery(unsafeSQL: "SELECT * FROM foo", binds: [])
        let stream = PSQLRowStream(
            rowDescription: [
                .init(name: "test", tableOID: 0, columnAttributeNumber: 0, dataType: .int8, dataTypeSize: 8, dataTypeModifier: 0, format: .binary)
            ],
<<<<<<< HEAD
            queryContext: .init(query: query, logger: logger, promise: promise),
=======
            queryContext: .init(query: "SELECT * FROM foo", logger: logger, promise: promise),
>>>>>>> 77eb6c75
            eventLoop: eventLoop,
            rowSource: .stream(dataSource)
        )
        promise.succeed(stream)

        let messagePerChunk = AdaptiveRowBuffer.defaultBufferTarget * 4
        let initialDataRows: [DataRow] = (0..<messagePerChunk).map { [ByteBuffer(integer: Int64($0))] }
        stream.receive(initialDataRows)

        let rowSequence = stream.asyncSequence()
        var rowIterator = rowSequence.makeAsyncIterator()

        XCTAssertEqual(dataSource.requestCount, 0)
        _ = try await rowIterator.next()
        XCTAssertEqual(dataSource.requestCount, 0)

        let finalDataRows: [DataRow] = (0..<messagePerChunk).map { [ByteBuffer(integer: Int64(messagePerChunk + $0))] }
        stream.receive(finalDataRows)
        stream.receive(completion: .success("SELECT \(2 * messagePerChunk)"))

        var counter = 1
        for _ in 0..<(2 * messagePerChunk - 1) {
            let row = try await rowIterator.next()
            XCTAssertEqual(try row?.decode(Int.self, context: .default), counter)
            counter += 1
        }

        let emptyRow = try await rowIterator.next()
        XCTAssertNil(emptyRow)
    }

}

final class MockRowDataSource: PSQLRowsDataSource {
    var requestCount: Int {
        self._requestCount.load()
    }

    var cancelCount: Int {
        self._cancelCount.load()
    }

    private let _requestCount = NIOAtomic.makeAtomic(value: 0)
    private let _cancelCount = NIOAtomic.makeAtomic(value: 0)

    func request(for stream: PSQLRowStream) {
        self._requestCount.add(1)
    }

    func cancel(for stream: PSQLRowStream) {
        self._cancelCount.add(1)
    }
}
#endif<|MERGE_RESOLUTION|>--- conflicted
+++ resolved
@@ -12,16 +12,12 @@
         let promise = eventLoop.makePromise(of: PSQLRowStream.self)
         let logger = Logger(label: "test")
         let dataSource = MockRowDataSource()
-        let query = PostgresQuery(unsafeSQL: "SELECT * FROM foo", binds: [])
-        let stream = PSQLRowStream(
-            rowDescription: [
-                .init(name: "test", tableOID: 0, columnAttributeNumber: 0, dataType: .int8, dataTypeSize: 8, dataTypeModifier: 0, format: .binary)
-            ],
-<<<<<<< HEAD
-            queryContext: .init(query: query, logger: logger, promise: promise),
-=======
-            queryContext: .init(query: "SELECT * FROM foo", logger: logger, promise: promise),
->>>>>>> 77eb6c75
+        let query: PostgresQuery = "SELECT * FROM foo"
+        let stream = PSQLRowStream(
+            rowDescription: [
+                .init(name: "test", tableOID: 0, columnAttributeNumber: 0, dataType: .int8, dataTypeSize: 8, dataTypeModifier: 0, format: .binary)
+            ],
+            queryContext: .init(query: query, logger: logger, promise: promise),
             eventLoop: eventLoop,
             rowSource: .stream(dataSource)
         )
@@ -47,16 +43,12 @@
         let promise = eventLoop.makePromise(of: PSQLRowStream.self)
         let logger = Logger(label: "test")
         let dataSource = MockRowDataSource()
-        let query = PostgresQuery(unsafeSQL: "SELECT * FROM foo", binds: [])
-        let stream = PSQLRowStream(
-            rowDescription: [
-                .init(name: "test", tableOID: 0, columnAttributeNumber: 0, dataType: .int8, dataTypeSize: 8, dataTypeModifier: 0, format: .binary)
-            ],
-<<<<<<< HEAD
-            queryContext: .init(query: query, logger: logger, promise: promise),
-=======
-            queryContext: .init(query: "SELECT * FROM foo", logger: logger, promise: promise),
->>>>>>> 77eb6c75
+        let query: PostgresQuery = "SELECT * FROM foo"
+        let stream = PSQLRowStream(
+            rowDescription: [
+                .init(name: "test", tableOID: 0, columnAttributeNumber: 0, dataType: .int8, dataTypeSize: 8, dataTypeModifier: 0, format: .binary)
+            ],
+            queryContext: .init(query: query, logger: logger, promise: promise),
             eventLoop: eventLoop,
             rowSource: .stream(dataSource)
         )
@@ -85,16 +77,12 @@
         let promise = eventLoop.makePromise(of: PSQLRowStream.self)
         let logger = Logger(label: "test")
         let dataSource = MockRowDataSource()
-        let query = PostgresQuery(unsafeSQL: "SELECT * FROM foo", binds: [])
-        let stream = PSQLRowStream(
-            rowDescription: [
-                .init(name: "test", tableOID: 0, columnAttributeNumber: 0, dataType: .int8, dataTypeSize: 8, dataTypeModifier: 0, format: .binary)
-            ],
-<<<<<<< HEAD
-            queryContext: .init(query: query, logger: logger, promise: promise),
-=======
-            queryContext: .init(query: "SELECT * FROM foo", logger: logger, promise: promise),
->>>>>>> 77eb6c75
+        let query: PostgresQuery = "SELECT * FROM foo"
+        let stream = PSQLRowStream(
+            rowDescription: [
+                .init(name: "test", tableOID: 0, columnAttributeNumber: 0, dataType: .int8, dataTypeSize: 8, dataTypeModifier: 0, format: .binary)
+            ],
+            queryContext: .init(query: query, logger: logger, promise: promise),
             eventLoop: eventLoop,
             rowSource: .stream(dataSource)
         )
@@ -117,16 +105,12 @@
         let promise = eventLoop.makePromise(of: PSQLRowStream.self)
         let logger = Logger(label: "test")
         let dataSource = MockRowDataSource()
-        let query = PostgresQuery(unsafeSQL: "SELECT * FROM foo", binds: [])
-        let stream = PSQLRowStream(
-            rowDescription: [
-                .init(name: "test", tableOID: 0, columnAttributeNumber: 0, dataType: .int8, dataTypeSize: 8, dataTypeModifier: 0, format: .binary)
-            ],
-<<<<<<< HEAD
-            queryContext: .init(query: query, logger: logger, promise: promise),
-=======
-            queryContext: .init(query: "SELECT * FROM foo", logger: logger, promise: promise),
->>>>>>> 77eb6c75
+        let query: PostgresQuery = "SELECT * FROM foo"
+        let stream = PSQLRowStream(
+            rowDescription: [
+                .init(name: "test", tableOID: 0, columnAttributeNumber: 0, dataType: .int8, dataTypeSize: 8, dataTypeModifier: 0, format: .binary)
+            ],
+            queryContext: .init(query: query, logger: logger, promise: promise),
             eventLoop: eventLoop,
             rowSource: .stream(dataSource)
         )
@@ -144,16 +128,12 @@
         let promise = eventLoop.makePromise(of: PSQLRowStream.self)
         let logger = Logger(label: "test")
         let dataSource = MockRowDataSource()
-        let query = PostgresQuery(unsafeSQL: "SELECT * FROM foo", binds: [])
-        let stream = PSQLRowStream(
-            rowDescription: [
-                .init(name: "test", tableOID: 0, columnAttributeNumber: 0, dataType: .int8, dataTypeSize: 8, dataTypeModifier: 0, format: .binary)
-            ],
-<<<<<<< HEAD
-            queryContext: .init(query: query, logger: logger, promise: promise),
-=======
-            queryContext: .init(query: "SELECT * FROM foo", logger: logger, promise: promise),
->>>>>>> 77eb6c75
+        let query: PostgresQuery = "SELECT * FROM foo"
+        let stream = PSQLRowStream(
+            rowDescription: [
+                .init(name: "test", tableOID: 0, columnAttributeNumber: 0, dataType: .int8, dataTypeSize: 8, dataTypeModifier: 0, format: .binary)
+            ],
+            queryContext: .init(query: query, logger: logger, promise: promise),
             eventLoop: eventLoop,
             rowSource: .stream(dataSource)
         )
@@ -178,16 +158,12 @@
         let promise = eventLoop.makePromise(of: PSQLRowStream.self)
         let logger = Logger(label: "test")
         let dataSource = MockRowDataSource()
-        let query = PostgresQuery(unsafeSQL: "SELECT * FROM foo", binds: [])
-        let stream = PSQLRowStream(
-            rowDescription: [
-                .init(name: "test", tableOID: 0, columnAttributeNumber: 0, dataType: .int8, dataTypeSize: 8, dataTypeModifier: 0, format: .binary)
-            ],
-<<<<<<< HEAD
-            queryContext: .init(query: query, logger: logger, promise: promise),
-=======
-            queryContext: .init(query: "SELECT * FROM foo", logger: logger, promise: promise),
->>>>>>> 77eb6c75
+        let query: PostgresQuery = "SELECT * FROM foo"
+        let stream = PSQLRowStream(
+            rowDescription: [
+                .init(name: "test", tableOID: 0, columnAttributeNumber: 0, dataType: .int8, dataTypeSize: 8, dataTypeModifier: 0, format: .binary)
+            ],
+            queryContext: .init(query: query, logger: logger, promise: promise),
             eventLoop: eventLoop,
             rowSource: .stream(dataSource)
         )
@@ -213,16 +189,12 @@
         let promise = eventLoop.makePromise(of: PSQLRowStream.self)
         let logger = Logger(label: "test")
         let dataSource = MockRowDataSource()
-        let query = PostgresQuery(unsafeSQL: "SELECT * FROM foo", binds: [])
-        let stream = PSQLRowStream(
-            rowDescription: [
-                .init(name: "test", tableOID: 0, columnAttributeNumber: 0, dataType: .int8, dataTypeSize: 8, dataTypeModifier: 0, format: .binary)
-            ],
-<<<<<<< HEAD
-            queryContext: .init(query: query, logger: logger, promise: promise),
-=======
-            queryContext: .init(query: "SELECT * FROM foo", logger: logger, promise: promise),
->>>>>>> 77eb6c75
+        let query: PostgresQuery = "SELECT * FROM foo"
+        let stream = PSQLRowStream(
+            rowDescription: [
+                .init(name: "test", tableOID: 0, columnAttributeNumber: 0, dataType: .int8, dataTypeSize: 8, dataTypeModifier: 0, format: .binary)
+            ],
+            queryContext: .init(query: query, logger: logger, promise: promise),
             eventLoop: eventLoop,
             rowSource: .stream(dataSource)
         )
@@ -248,16 +220,12 @@
         let promise = eventLoop.makePromise(of: PSQLRowStream.self)
         let logger = Logger(label: "test")
         let dataSource = MockRowDataSource()
-        let query = PostgresQuery(unsafeSQL: "SELECT * FROM foo", binds: [])
-        let stream = PSQLRowStream(
-            rowDescription: [
-                .init(name: "test", tableOID: 0, columnAttributeNumber: 0, dataType: .int8, dataTypeSize: 8, dataTypeModifier: 0, format: .binary)
-            ],
-<<<<<<< HEAD
-            queryContext: .init(query: query, logger: logger, promise: promise),
-=======
-            queryContext: .init(query: "SELECT * FROM foo", logger: logger, promise: promise),
->>>>>>> 77eb6c75
+        let query: PostgresQuery = "SELECT * FROM foo"
+        let stream = PSQLRowStream(
+            rowDescription: [
+                .init(name: "test", tableOID: 0, columnAttributeNumber: 0, dataType: .int8, dataTypeSize: 8, dataTypeModifier: 0, format: .binary)
+            ],
+            queryContext: .init(query: query, logger: logger, promise: promise),
             eventLoop: eventLoop,
             rowSource: .stream(dataSource)
         )
@@ -287,16 +255,12 @@
         let promise = eventLoop.makePromise(of: PSQLRowStream.self)
         let logger = Logger(label: "test")
         let dataSource = MockRowDataSource()
-        let query = PostgresQuery(unsafeSQL: "SELECT * FROM foo", binds: [])
-        let stream = PSQLRowStream(
-            rowDescription: [
-                .init(name: "test", tableOID: 0, columnAttributeNumber: 0, dataType: .int8, dataTypeSize: 8, dataTypeModifier: 0, format: .binary)
-            ],
-<<<<<<< HEAD
-            queryContext: .init(query: query, logger: logger, promise: promise),
-=======
-            queryContext: .init(query: "SELECT * FROM foo", logger: logger, promise: promise),
->>>>>>> 77eb6c75
+        let query: PostgresQuery = "SELECT * FROM foo"
+        let stream = PSQLRowStream(
+            rowDescription: [
+                .init(name: "test", tableOID: 0, columnAttributeNumber: 0, dataType: .int8, dataTypeSize: 8, dataTypeModifier: 0, format: .binary)
+            ],
+            queryContext: .init(query: query, logger: logger, promise: promise),
             eventLoop: eventLoop,
             rowSource: .stream(dataSource)
         )
@@ -330,16 +294,12 @@
         let promise = eventLoop.makePromise(of: PSQLRowStream.self)
         let logger = Logger(label: "test")
         let dataSource = MockRowDataSource()
-        let query = PostgresQuery(unsafeSQL: "SELECT * FROM foo", binds: [])
-        let stream = PSQLRowStream(
-            rowDescription: [
-                .init(name: "test", tableOID: 0, columnAttributeNumber: 0, dataType: .int8, dataTypeSize: 8, dataTypeModifier: 0, format: .binary)
-            ],
-<<<<<<< HEAD
-            queryContext: .init(query: query, logger: logger, promise: promise),
-=======
-            queryContext: .init(query: "SELECT * FROM foo", logger: logger, promise: promise),
->>>>>>> 77eb6c75
+        let query: PostgresQuery = "SELECT * FROM foo"
+        let stream = PSQLRowStream(
+            rowDescription: [
+                .init(name: "test", tableOID: 0, columnAttributeNumber: 0, dataType: .int8, dataTypeSize: 8, dataTypeModifier: 0, format: .binary)
+            ],
+            queryContext: .init(query: query, logger: logger, promise: promise),
             eventLoop: eventLoop,
             rowSource: .stream(dataSource)
         )
@@ -400,16 +360,12 @@
         let promise = eventLoop.makePromise(of: PSQLRowStream.self)
         let logger = Logger(label: "test")
         let dataSource = MockRowDataSource()
-        let query = PostgresQuery(unsafeSQL: "SELECT * FROM foo", binds: [])
-        let stream = PSQLRowStream(
-            rowDescription: [
-                .init(name: "test", tableOID: 0, columnAttributeNumber: 0, dataType: .int8, dataTypeSize: 8, dataTypeModifier: 0, format: .binary)
-            ],
-<<<<<<< HEAD
-            queryContext: .init(query: query, logger: logger, promise: promise),
-=======
-            queryContext: .init(query: "SELECT * FROM foo", logger: logger, promise: promise),
->>>>>>> 77eb6c75
+        let query: PostgresQuery = "SELECT * FROM foo"
+        let stream = PSQLRowStream(
+            rowDescription: [
+                .init(name: "test", tableOID: 0, columnAttributeNumber: 0, dataType: .int8, dataTypeSize: 8, dataTypeModifier: 0, format: .binary)
+            ],
+            queryContext: .init(query: query, logger: logger, promise: promise),
             eventLoop: eventLoop,
             rowSource: .stream(dataSource)
         )
@@ -460,16 +416,12 @@
         let promise = eventLoop.makePromise(of: PSQLRowStream.self)
         let logger = Logger(label: "test")
         let dataSource = MockRowDataSource()
-        let query = PostgresQuery(unsafeSQL: "SELECT * FROM foo", binds: [])
-        let stream = PSQLRowStream(
-            rowDescription: [
-                .init(name: "test", tableOID: 0, columnAttributeNumber: 0, dataType: .int8, dataTypeSize: 8, dataTypeModifier: 0, format: .binary)
-            ],
-<<<<<<< HEAD
-            queryContext: .init(query: query, logger: logger, promise: promise),
-=======
-            queryContext: .init(query: "SELECT * FROM foo", logger: logger, promise: promise),
->>>>>>> 77eb6c75
+        let query: PostgresQuery = "SELECT * FROM foo"
+        let stream = PSQLRowStream(
+            rowDescription: [
+                .init(name: "test", tableOID: 0, columnAttributeNumber: 0, dataType: .int8, dataTypeSize: 8, dataTypeModifier: 0, format: .binary)
+            ],
+            queryContext: .init(query: query, logger: logger, promise: promise),
             eventLoop: eventLoop,
             rowSource: .stream(dataSource)
         )
