--- conflicted
+++ resolved
@@ -61,11 +61,7 @@
 
         var counter = 0
         for try await row in rowSequence {
-<<<<<<< HEAD
             XCTAssertEqual(try row.decode(Int.self, context: .default), counter)
-=======
-            XCTAssertEqual(try row.decode(Int.self, context: .forTests()), counter)
->>>>>>> 29381986
             counter += 1
 
             if counter == 64 {
@@ -150,11 +146,7 @@
 
         var counter = 0
         for try await row in rowSequence {
-<<<<<<< HEAD
             XCTAssertEqual(try row.decode(Int.self, context: .default), counter)
-=======
-            XCTAssertEqual(try row.decode(Int.self, context: .forTests()), counter)
->>>>>>> 29381986
             counter += 1
         }
 
@@ -185,11 +177,7 @@
 
         var counter = 0
         for try await row in rowSequence {
-<<<<<<< HEAD
             XCTAssertEqual(try row.decode(Int.self, context: .default), counter)
-=======
-            XCTAssertEqual(try row.decode(Int.self, context: .forTests()), counter)
->>>>>>> 29381986
             counter += 1
         }
 
@@ -252,12 +240,7 @@
         }
 
         let row1 = try await rowIterator.next()
-<<<<<<< HEAD
         XCTAssertEqual(try row1?.decode(Int.self, context: .default), 0)
-=======
-        XCTAssertEqual(try row1?.decode(Int.self, context: .forTests()), 0)
->>>>>>> 29381986
-
         DispatchQueue.main.asyncAfter(deadline: .now() + .seconds(1)) {
             stream.receive(completion: .success("SELECT 1"))
         }
@@ -291,11 +274,7 @@
         }
 
         let row1 = try await rowIterator.next()
-<<<<<<< HEAD
         XCTAssertEqual(try row1?.decode(Int.self, context: .default), 0)
-=======
-        XCTAssertEqual(try row1?.decode(Int.self, context: .forTests()), 0)
->>>>>>> 29381986
 
         DispatchQueue.main.asyncAfter(deadline: .now() + .seconds(1)) {
             stream.receive(completion: .failure(PSQLError(.connectionClosed)))
@@ -465,11 +444,7 @@
         var counter = 1
         for _ in 0..<(2 * messagePerChunk - 1) {
             let row = try await rowIterator.next()
-<<<<<<< HEAD
             XCTAssertEqual(try row?.decode(Int.self, context: .default), counter)
-=======
-            XCTAssertEqual(try row?.decode(Int.self, context: .forTests()), counter)
->>>>>>> 29381986
             counter += 1
         }
 
