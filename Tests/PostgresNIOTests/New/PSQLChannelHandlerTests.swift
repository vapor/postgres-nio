import XCTest
import NIOCore
import NIOTLS
import NIOSSL
import NIOEmbedded
@testable import PostgresNIO

class PSQLChannelHandlerTests: XCTestCase {
    
    // MARK: Startup
    
    func testHandlerAddedWithoutSSL() {
        let config = self.testConnectionConfiguration()
        let handler = PSQLChannelHandler(configuration: config, configureSSLCallback: nil)
        let embedded = EmbeddedChannel(handlers: [
            ReverseByteToMessageHandler(PSQLFrontendMessageDecoder()),
            ReverseMessageToByteHandler(PSQLBackendMessageEncoder()),
            handler
        ])
        defer { XCTAssertNoThrow(try embedded.finish()) }
        
        var maybeMessage: PostgresFrontendMessage?
        XCTAssertNoThrow(embedded.connect(to: try .init(ipAddress: "0.0.0.0", port: 5432), promise: nil))
        XCTAssertNoThrow(maybeMessage = try embedded.readOutbound(as: PostgresFrontendMessage.self))
        guard case .startup(let startup) = maybeMessage else {
            return XCTFail("Unexpected message")
        }
        
        XCTAssertEqual(startup.parameters.user, config.authentication?.username)
        XCTAssertEqual(startup.parameters.database, config.authentication?.database)
        XCTAssertEqual(startup.parameters.options, nil)
        XCTAssertEqual(startup.parameters.replication, .false)
        
        XCTAssertNoThrow(try embedded.writeInbound(PostgresBackendMessage.authentication(.ok)))
        XCTAssertNoThrow(try embedded.writeInbound(PostgresBackendMessage.backendKeyData(.init(processID: 1234, secretKey: 5678))))
        XCTAssertNoThrow(try embedded.writeInbound(PostgresBackendMessage.readyForQuery(.idle)))
    }
    
    func testEstablishSSLCallbackIsCalledIfSSLIsSupported() {
        var config = self.testConnectionConfiguration()
        XCTAssertNoThrow(config.tls = .require(try NIOSSLContext(configuration: .makeClientConfiguration())))
        var addSSLCallbackIsHit = false
        let handler = PSQLChannelHandler(configuration: config) { channel in
            addSSLCallbackIsHit = true
        }
        let embedded = EmbeddedChannel(handlers: [
            ReverseByteToMessageHandler(PSQLFrontendMessageDecoder()),
            ReverseMessageToByteHandler(PSQLBackendMessageEncoder()),
            handler
        ])
        
        var maybeMessage: PostgresFrontendMessage?
        XCTAssertNoThrow(embedded.connect(to: try .init(ipAddress: "0.0.0.0", port: 5432), promise: nil))
        XCTAssertNoThrow(maybeMessage = try embedded.readOutbound(as: PostgresFrontendMessage.self))
        guard case .sslRequest(let request) = maybeMessage else {
            return XCTFail("Unexpected message")
        }
        
        XCTAssertEqual(request.code, 80877103)
        
        XCTAssertNoThrow(try embedded.writeInbound(PostgresBackendMessage.sslSupported))
        
        // a NIOSSLHandler has been added, after it SSL had been negotiated
        XCTAssertTrue(addSSLCallbackIsHit)
        
        // signal that the ssl connection has been established
        embedded.pipeline.fireUserInboundEventTriggered(TLSUserEvent.handshakeCompleted(negotiatedProtocol: ""))
        
        // startup message should be issued
        var maybeStartupMessage: PostgresFrontendMessage?
        XCTAssertNoThrow(maybeStartupMessage = try embedded.readOutbound(as: PostgresFrontendMessage.self))
        guard case .startup(let startupMessage) = maybeStartupMessage else {
            return XCTFail("Unexpected message")
        }
        
        XCTAssertEqual(startupMessage.parameters.user, config.authentication?.username)
        XCTAssertEqual(startupMessage.parameters.database, config.authentication?.database)
        XCTAssertEqual(startupMessage.parameters.replication, .false)
    }
    
    func testSSLUnsupportedClosesConnection() {
        var config = self.testConnectionConfiguration()
        XCTAssertNoThrow(config.tls = .require(try NIOSSLContext(configuration: .makeClientConfiguration())))
        
        let handler = PSQLChannelHandler(configuration: config) { channel in
            XCTFail("This callback should never be exectuded")
            throw PSQLError.sslUnsupported
        }
        let embedded = EmbeddedChannel(handlers: [
            ReverseByteToMessageHandler(PSQLFrontendMessageDecoder()),
            ReverseMessageToByteHandler(PSQLBackendMessageEncoder()),
            handler
        ])
        let eventHandler = TestEventHandler()
        XCTAssertNoThrow(try embedded.pipeline.addHandler(eventHandler, position: .last).wait())
        
        XCTAssertNoThrow(embedded.connect(to: try .init(ipAddress: "0.0.0.0", port: 5432), promise: nil))
        XCTAssertTrue(embedded.isActive)
        
        // read the ssl request message
<<<<<<< HEAD
        XCTAssertEqual(try embedded.readOutbound(as: PSQLFrontendMessage.self), .sslRequest(.init()))
        XCTAssertNoThrow(try embedded.writeInbound(PostgresBackendMessage.sslUnsupported))
=======
        XCTAssertEqual(try embedded.readOutbound(as: PostgresFrontendMessage.self), .sslRequest(.init()))
        XCTAssertNoThrow(try embedded.writeInbound(PSQLBackendMessage.sslUnsupported))
>>>>>>> 13f362f3
        
        // the event handler should have seen an error
        XCTAssertEqual(eventHandler.errors.count, 1)
        
        // the connections should be closed
        XCTAssertFalse(embedded.isActive)
    }
    
    // MARK: Run Actions
    
    func testRunAuthenticateMD5Password() {
        let config = self.testConnectionConfiguration()
        let authContext = AuthContext(
            username: config.authentication?.username ?? "something wrong",
            password: config.authentication?.password,
            database: config.authentication?.database
        )
        let state = ConnectionStateMachine(.waitingToStartAuthentication)
        let handler = PSQLChannelHandler(configuration: config, state: state, configureSSLCallback: nil)
        let embedded = EmbeddedChannel(handlers: [
            ReverseByteToMessageHandler(PSQLFrontendMessageDecoder()),
            ReverseMessageToByteHandler(PSQLBackendMessageEncoder()),
            handler
        ])
        
        embedded.triggerUserOutboundEvent(PSQLOutgoingEvent.authenticate(authContext), promise: nil)
        XCTAssertEqual(try embedded.readOutbound(as: PostgresFrontendMessage.self), .startup(.versionThree(parameters: authContext.toStartupParameters())))
        
        XCTAssertNoThrow(try embedded.writeInbound(PostgresBackendMessage.authentication(.md5(salt: (0,1,2,3)))))
        
        var message: PostgresFrontendMessage?
        XCTAssertNoThrow(message = try embedded.readOutbound(as: PostgresFrontendMessage.self))
        
        XCTAssertEqual(message, .password(.init(value: "md522d085ed8dc3377968dc1c1a40519a2a")))
    }
    
    func testRunAuthenticateCleartext() {
        let password = "postgres"
        var config = self.testConnectionConfiguration()
        config.authentication?.password = password
        
        let authContext = AuthContext(
            username: config.authentication?.username ?? "something wrong",
            password: config.authentication?.password,
            database: config.authentication?.database
        )
        let state = ConnectionStateMachine(.waitingToStartAuthentication)
        let handler = PSQLChannelHandler(configuration: config, state: state, configureSSLCallback: nil)
        let embedded = EmbeddedChannel(handlers: [
            ReverseByteToMessageHandler(PSQLFrontendMessageDecoder()),
            ReverseMessageToByteHandler(PSQLBackendMessageEncoder()),
            handler
        ])
        
        embedded.triggerUserOutboundEvent(PSQLOutgoingEvent.authenticate(authContext), promise: nil)
        XCTAssertEqual(try embedded.readOutbound(as: PostgresFrontendMessage.self), .startup(.versionThree(parameters: authContext.toStartupParameters())))
        
        XCTAssertNoThrow(try embedded.writeInbound(PostgresBackendMessage.authentication(.plaintext)))
        
        var message: PostgresFrontendMessage?
        XCTAssertNoThrow(message = try embedded.readOutbound(as: PostgresFrontendMessage.self))
        
        XCTAssertEqual(message, .password(.init(value: password)))
    }
    
    // MARK: Helpers
    
    func testConnectionConfiguration(
        host: String = "127.0.0.1",
        port: Int = 5432,
        username: String = "test",
        database: String = "postgres",
        password: String = "password",
        tls: PSQLConnection.Configuration.TLS = .disable
    ) -> PSQLConnection.Configuration {
        PSQLConnection.Configuration(
            host: host,
            port: port,
            username: username,
            database: database,
            password: password,
            tls: tls
        )
    }
}

class TestEventHandler: ChannelInboundHandler {
    typealias InboundIn = Never
    
    var errors = [PSQLError]()
    var events = [PSQLEvent]()
    
    func errorCaught(context: ChannelHandlerContext, error: Error) {
        guard let psqlError = error as? PSQLError else {
            return XCTFail("Unexpected error type received: \(error)")
        }
        self.errors.append(psqlError)
    }
    
    func userInboundEventTriggered(context: ChannelHandlerContext, event: Any) {
        guard let psqlEvent = event as? PSQLEvent else {
            return XCTFail("Unexpected event type received: \(event)")
        }
        self.events.append(psqlEvent)
    }
}<|MERGE_RESOLUTION|>--- conflicted
+++ resolved
@@ -98,13 +98,8 @@
         XCTAssertTrue(embedded.isActive)
         
         // read the ssl request message
-<<<<<<< HEAD
-        XCTAssertEqual(try embedded.readOutbound(as: PSQLFrontendMessage.self), .sslRequest(.init()))
+        XCTAssertEqual(try embedded.readOutbound(as: PostgresFrontendMessage.self), .sslRequest(.init()))
         XCTAssertNoThrow(try embedded.writeInbound(PostgresBackendMessage.sslUnsupported))
-=======
-        XCTAssertEqual(try embedded.readOutbound(as: PostgresFrontendMessage.self), .sslRequest(.init()))
-        XCTAssertNoThrow(try embedded.writeInbound(PSQLBackendMessage.sslUnsupported))
->>>>>>> 13f362f3
         
         // the event handler should have seen an error
         XCTAssertEqual(eventHandler.errors.count, 1)
