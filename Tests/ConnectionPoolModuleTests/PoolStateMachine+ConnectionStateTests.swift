--- conflicted
+++ resolved
@@ -6,32 +6,8 @@
 
     typealias TestConnectionState = TestPoolStateMachine.ConnectionState
 
-<<<<<<< HEAD
     let executor = NothingConnectionPoolExecutor()
 
-    func testStartupLeaseReleaseParkLease() {
-        let connectionID = 1
-        var state = TestConnectionState(id: connectionID)
-        XCTAssertEqual(state.id, connectionID)
-        XCTAssertEqual(state.isIdle, false)
-        XCTAssertEqual(state.isAvailable, false)
-        XCTAssertEqual(state.isConnected, false)
-        XCTAssertEqual(state.isLeased, false)
-        let connection = MockConnection(id: connectionID, executor: self.executor)
-        XCTAssertEqual(state.connected(connection, maxStreams: 1), .idle(availableStreams: 1, newIdle: true))
-        XCTAssertEqual(state.isIdle, true)
-        XCTAssertEqual(state.isAvailable, true)
-        XCTAssertEqual(state.isConnected, true)
-        XCTAssertEqual(state.isLeased, false)
-        XCTAssertEqual(state.lease(streams: 1), .init(connection: connection, timersToCancel: .init(), wasIdle: true))
-
-        XCTAssertEqual(state.isIdle, false)
-        XCTAssertEqual(state.isAvailable, false)
-        XCTAssertEqual(state.isConnected, true)
-        XCTAssertEqual(state.isLeased, true)
-
-        XCTAssertEqual(state.release(streams: 1), .idle(availableStreams: 1, newIdle: true))
-=======
     @available(macOS 13.0, iOS 16.0, tvOS 16.0, watchOS 9.0, *)
     @Test func testStartupLeaseReleaseParkLease() {
         let connectionID = 1
@@ -41,7 +17,7 @@
         #expect(!state.isAvailable)
         #expect(!state.isConnected)
         #expect(!state.isLeased)
-        let connection = MockConnection(id: connectionID)
+        let connection = MockConnection(id: connectionID, executor: self.executor)
         #expect(state.connected(connection, maxStreams: 1) == .idle(availableStreams: 1, newIdle: true))
         #expect(state.isIdle)
         #expect(state.isAvailable)
@@ -55,7 +31,6 @@
         #expect(state.isLeased)
 
         #expect(state.release(streams: 1) == .idle(availableStreams: 1, newIdle: true))
->>>>>>> baf4dbf8
         let parkResult = state.parkConnection(scheduleKeepAliveTimer: true, scheduleIdleTimeoutTimer: true)
         #expect(
             parkResult.elementsEqual([
@@ -87,13 +62,8 @@
     @Test func testStartupParkLeaseBeforeTimersRegistered() {
         let connectionID = 1
         var state = TestConnectionState(id: connectionID)
-<<<<<<< HEAD
-        let connection = MockConnection(id: connectionID, executor: self.executor)
-        XCTAssertEqual(state.connected(connection, maxStreams: 1), .idle(availableStreams: 1, newIdle: true))
-=======
-        let connection = MockConnection(id: connectionID)
-        #expect(state.connected(connection, maxStreams: 1) == .idle(availableStreams: 1, newIdle: true))
->>>>>>> baf4dbf8
+        let connection = MockConnection(id: connectionID, executor: self.executor)
+        #expect(state.connected(connection, maxStreams: 1) == .idle(availableStreams: 1, newIdle: true))
         let parkResult = state.parkConnection(scheduleKeepAliveTimer: true, scheduleIdleTimeoutTimer: true)
         #expect(
             parkResult ==
@@ -120,13 +90,8 @@
     @Test func testStartupParkLeasePark() {
         let connectionID = 1
         var state = TestConnectionState(id: connectionID)
-<<<<<<< HEAD
-        let connection = MockConnection(id: connectionID, executor: self.executor)
-        XCTAssertEqual(state.connected(connection, maxStreams: 1), .idle(availableStreams: 1, newIdle: true))
-=======
-        let connection = MockConnection(id: connectionID)
-        #expect(state.connected(connection, maxStreams: 1) == .idle(availableStreams: 1, newIdle: true))
->>>>>>> baf4dbf8
+        let connection = MockConnection(id: connectionID, executor: self.executor)
+        #expect(state.connected(connection, maxStreams: 1) == .idle(availableStreams: 1, newIdle: true))
         let parkResult = state.parkConnection(scheduleKeepAliveTimer: true, scheduleIdleTimeoutTimer: true)
         #expect(
             parkResult.elementsEqual([
@@ -188,26 +153,16 @@
         )
         #expect(state.retryConnect() == forthBackoffTimerCancellationToken)
 
-<<<<<<< HEAD
-        let connection = MockConnection(id: connectionID, executor: self.executor)
-        XCTAssertEqual(state.connected(connection, maxStreams: 1), .idle(availableStreams: 1, newIdle: true))
-=======
-        let connection = MockConnection(id: connectionID)
-        #expect(state.connected(connection, maxStreams: 1) == .idle(availableStreams: 1, newIdle: true))
->>>>>>> baf4dbf8
+        let connection = MockConnection(id: connectionID, executor: self.executor)
+        #expect(state.connected(connection, maxStreams: 1) == .idle(availableStreams: 1, newIdle: true))
     }
 
     @available(macOS 13.0, iOS 16.0, tvOS 16.0, watchOS 9.0, *)
     @Test func testLeaseMultipleStreams() {
         let connectionID = 1
         var state = TestConnectionState(id: connectionID)
-<<<<<<< HEAD
-        let connection = MockConnection(id: connectionID, executor: self.executor)
-        XCTAssertEqual(state.connected(connection, maxStreams: 100), .idle(availableStreams: 100, newIdle: true))
-=======
-        let connection = MockConnection(id: connectionID)
+        let connection = MockConnection(id: connectionID, executor: self.executor)
         #expect(state.connected(connection, maxStreams: 100) == .idle(availableStreams: 100, newIdle: true))
->>>>>>> baf4dbf8
         let timers = state.parkConnection(scheduleKeepAliveTimer: true, scheduleIdleTimeoutTimer: false)
         guard let keepAliveTimer = timers.first else {
             Issue.record("Expected to get a keepAliveTimer")
@@ -243,13 +198,8 @@
     @Test func testRunningKeepAliveReducesAvailableStreams() {
         let connectionID = 1
         var state = TestConnectionState(id: connectionID)
-<<<<<<< HEAD
-        let connection = MockConnection(id: connectionID, executor: self.executor)
-        XCTAssertEqual(state.connected(connection, maxStreams: 100), .idle(availableStreams: 100, newIdle: true))
-=======
-        let connection = MockConnection(id: connectionID)
+        let connection = MockConnection(id: connectionID, executor: self.executor)
         #expect(state.connected(connection, maxStreams: 100) == .idle(availableStreams: 100, newIdle: true))
->>>>>>> baf4dbf8
         let timers = state.parkConnection(scheduleKeepAliveTimer: true, scheduleIdleTimeoutTimer: false)
         guard let keepAliveTimer = timers.first else {
             Issue.record("Expected to get a keepAliveTimer")
@@ -280,17 +230,11 @@
         #expect(state.isAvailable)
     }
 
-    @available(macOS 13.0, iOS 16.0, tvOS 16.0, watchOS 9.0, *)
-    @Test func testRunningKeepAliveDoesNotReduceAvailableStreams() {
-        let connectionID = 1
-        var state = TestConnectionState(id: connectionID)
-<<<<<<< HEAD
-        let connection = MockConnection(id: connectionID, executor: self.executor)
-        XCTAssertEqual(state.connected(connection, maxStreams: 100), .idle(availableStreams: 100, newIdle: true))
-=======
-        let connection = MockConnection(id: connectionID)
+    func testRunningKeepAliveDoesNotReduceAvailableStreams() {
+        let connectionID = 1
+        var state = TestConnectionState(id: connectionID)
+        let connection = MockConnection(id: connectionID, executor: self.executor)
         #expect(state.connected(connection, maxStreams: 100) == .idle(availableStreams: 100, newIdle: true))
->>>>>>> baf4dbf8
         let timers = state.parkConnection(scheduleKeepAliveTimer: true, scheduleIdleTimeoutTimer: false)
         guard let keepAliveTimer = timers.first else {
             Issue.record("Expected to get a keepAliveTimer")
@@ -318,13 +262,8 @@
     @Test func testRunKeepAliveRacesAgainstIdleClose() {
         let connectionID = 1
         var state = TestConnectionState(id: connectionID)
-<<<<<<< HEAD
-        let connection = MockConnection(id: connectionID, executor: self.executor)
-        XCTAssertEqual(state.connected(connection, maxStreams: 1), .idle(availableStreams: 1, newIdle: true))
-=======
-        let connection = MockConnection(id: connectionID)
-        #expect(state.connected(connection, maxStreams: 1) == .idle(availableStreams: 1, newIdle: true))
->>>>>>> baf4dbf8
+        let connection = MockConnection(id: connectionID, executor: self.executor)
+        #expect(state.connected(connection, maxStreams: 1) == .idle(availableStreams: 1, newIdle: true))
         let parkResult = state.parkConnection(scheduleKeepAliveTimer: true, scheduleIdleTimeoutTimer: true)
         guard let keepAliveTimer = parkResult.first, let idleTimer = parkResult.second else {
             Issue.record("Expected to get two timers")
