@testable import _ConnectionPoolModule
import _ConnectionPoolTestUtils
import XCTest

final class ConnectionRequestTests: XCTestCase {

    let executor = NothingConnectionPoolExecutor()

    func testHappyPath() async throws {
<<<<<<< HEAD
        let mockConnection = MockConnection(id: 1, executor: self.executor)
        let lease = try await withCheckedThrowingContinuation {
            (continuation: CheckedContinuation<ConnectionLease<MockConnection<NothingConnectionPoolExecutor>>, any Error>) in
            let request = ConnectionRequest(id: 42, continuation: continuation)
            XCTAssertEqual(request.id, 42)
            let lease = ConnectionLease(connection: mockConnection) {

            }
=======
        let mockConnection = MockConnection(id: 1)
        let lease = try await withCheckedThrowingContinuation { (continuation: CheckedContinuation<ConnectionLease<MockConnection>, any Error>) in
            let request = ConnectionRequest(id: 42, continuation: continuation)
            XCTAssertEqual(request.id, 42)
            let lease = ConnectionLease(connection: mockConnection) { _ in }
>>>>>>> ca70d8cd
            continuation.resume(with: .success(lease))
        }

        XCTAssert(lease.connection === mockConnection)
    }

    func testSadPath() async throws {
        do {
            _ = try await withCheckedThrowingContinuation {
                (continuation: CheckedContinuation<MockConnection<NothingConnectionPoolExecutor>, any Error>) in
                continuation.resume(with: .failure(ConnectionPoolError.requestCancelled))
            }
            XCTFail("This point should not be reached")
        } catch {
            XCTAssertEqual(error as? ConnectionPoolError, .requestCancelled)
        }
    }
}<|MERGE_RESOLUTION|>--- conflicted
+++ resolved
@@ -7,22 +7,12 @@
     let executor = NothingConnectionPoolExecutor()
 
     func testHappyPath() async throws {
-<<<<<<< HEAD
         let mockConnection = MockConnection(id: 1, executor: self.executor)
         let lease = try await withCheckedThrowingContinuation {
             (continuation: CheckedContinuation<ConnectionLease<MockConnection<NothingConnectionPoolExecutor>>, any Error>) in
             let request = ConnectionRequest(id: 42, continuation: continuation)
             XCTAssertEqual(request.id, 42)
-            let lease = ConnectionLease(connection: mockConnection) {
-
-            }
-=======
-        let mockConnection = MockConnection(id: 1)
-        let lease = try await withCheckedThrowingContinuation { (continuation: CheckedContinuation<ConnectionLease<MockConnection>, any Error>) in
-            let request = ConnectionRequest(id: 42, continuation: continuation)
-            XCTAssertEqual(request.id, 42)
             let lease = ConnectionLease(connection: mockConnection) { _ in }
->>>>>>> ca70d8cd
             continuation.resume(with: .success(lease))
         }
 
