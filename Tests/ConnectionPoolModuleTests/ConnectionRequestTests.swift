@testable import _ConnectionPoolModule
import _ConnectionPoolTestUtils
import Testing

@Suite struct ConnectionRequestTests {

<<<<<<< HEAD
    let executor = NothingConnectionPoolExecutor()

    func testHappyPath() async throws {
        let mockConnection = MockConnection(id: 1, executor: self.executor)
        let lease = try await withCheckedThrowingContinuation {
            (continuation: CheckedContinuation<ConnectionLease<MockConnection<NothingConnectionPoolExecutor>>, any Error>) in
=======
    @Test func testHappyPath() async throws {
        let mockConnection = MockConnection(id: 1)
        let lease = try await withCheckedThrowingContinuation { (continuation: CheckedContinuation<ConnectionLease<MockConnection>, any Error>) in
>>>>>>> baf4dbf8
            let request = ConnectionRequest(id: 42, continuation: continuation)
            #expect(request.id == 42)
            let lease = ConnectionLease(connection: mockConnection) { _ in }
            continuation.resume(with: .success(lease))
        }

        #expect(lease.connection === mockConnection)
    }

    @Test func testSadPath() async throws {
        do {
            _ = try await withCheckedThrowingContinuation {
                (continuation: CheckedContinuation<MockConnection<NothingConnectionPoolExecutor>, any Error>) in
                continuation.resume(with: .failure(ConnectionPoolError.requestCancelled))
            }
            Issue.record("This point should not be reached")
        } catch {
            #expect(error as? ConnectionPoolError == .requestCancelled)
        }
    }
}<|MERGE_RESOLUTION|>--- conflicted
+++ resolved
@@ -4,18 +4,12 @@
 
 @Suite struct ConnectionRequestTests {
 
-<<<<<<< HEAD
     let executor = NothingConnectionPoolExecutor()
 
-    func testHappyPath() async throws {
+    @Test func testHappyPath() async throws {
         let mockConnection = MockConnection(id: 1, executor: self.executor)
         let lease = try await withCheckedThrowingContinuation {
             (continuation: CheckedContinuation<ConnectionLease<MockConnection<NothingConnectionPoolExecutor>>, any Error>) in
-=======
-    @Test func testHappyPath() async throws {
-        let mockConnection = MockConnection(id: 1)
-        let lease = try await withCheckedThrowingContinuation { (continuation: CheckedContinuation<ConnectionLease<MockConnection>, any Error>) in
->>>>>>> baf4dbf8
             let request = ConnectionRequest(id: 42, continuation: continuation)
             #expect(request.id == 42)
             let lease = ConnectionLease(connection: mockConnection) { _ in }
