--- conflicted
+++ resolved
@@ -47,7 +47,6 @@
         XCTAssertNoThrow(try connection?.close().wait())
     }
 
-<<<<<<< HEAD
 //    func testQueryVersion() {
 //        let eventLoopGroup = MultiThreadedEventLoopGroup(numberOfThreads: 1)
 //        defer { XCTAssertNoThrow(try eventLoopGroup.syncShutdownGracefully()) }
@@ -122,6 +121,25 @@
 //        var foo: String?
 //        XCTAssertNoThrow(foo = try result?.rows.first?.decode(String.self, context: .default))
 //        XCTAssertEqual(foo, "hello")
+//    }
+//
+//    func testQueryNothing() throws {
+//        let eventLoopGroup = MultiThreadedEventLoopGroup(numberOfThreads: 1)
+//        defer { XCTAssertNoThrow(try eventLoopGroup.syncShutdownGracefully()) }
+//        let eventLoop = eventLoopGroup.next()
+//
+//        var conn: PostgresConnection?
+//        XCTAssertNoThrow(conn = try PostgresConnection.test(on: eventLoop).wait())
+//        defer { XCTAssertNoThrow(try conn?.close().wait()) }
+//
+//        var _result: PostgresQueryResult?
+//        XCTAssertNoThrow(_result = try conn?.query("""
+//            -- Some comments
+//            """, logger: .psqlTest).wait())
+//
+//        let result = try XCTUnwrap(_result)
+//        XCTAssertEqual(result.rows, [])
+//        XCTAssertEqual(result.metadata.command, "")
 //    }
 //
 //    func testDecodeIntegers() {
@@ -360,338 +378,4 @@
 //            XCTAssertEqual(obj?.bar, 2)
 //        }
 //    }
-=======
-    func testQueryVersion() {
-        let eventLoopGroup = MultiThreadedEventLoopGroup(numberOfThreads: 1)
-        defer { XCTAssertNoThrow(try eventLoopGroup.syncShutdownGracefully()) }
-        let eventLoop = eventLoopGroup.next()
-
-        var conn: PostgresConnection?
-        XCTAssertNoThrow(conn = try PostgresConnection.test(on: eventLoop).wait())
-        defer { XCTAssertNoThrow(try conn?.close().wait()) }
-
-        var result: PostgresQueryResult?
-        XCTAssertNoThrow(result = try conn?.query("SELECT version()", logger: .psqlTest).wait())
-        let rows = result?.rows
-        var version: String?
-        XCTAssertNoThrow(version = try rows?.first?.decode(String.self, context: .default))
-        XCTAssertEqual(version?.contains("PostgreSQL"), true)
-    }
-
-    func testQuery10kItems() {
-        let eventLoopGroup = MultiThreadedEventLoopGroup(numberOfThreads: 1)
-        defer { XCTAssertNoThrow(try eventLoopGroup.syncShutdownGracefully()) }
-        let eventLoop = eventLoopGroup.next()
-
-        var conn: PostgresConnection?
-        XCTAssertNoThrow(conn = try PostgresConnection.test(on: eventLoop).wait())
-        defer { XCTAssertNoThrow(try conn?.close().wait()) }
-
-        var metadata: PostgresQueryMetadata?
-        let received = ManagedAtomic<Int64>(0)
-        XCTAssertNoThrow(metadata = try conn?.query("SELECT generate_series(1, 10000);", logger: .psqlTest) { row in
-            func workaround() {
-                let expected = received.wrappingIncrementThenLoad(ordering: .relaxed)
-                XCTAssertEqual(expected, try row.decode(Int64.self, context: .default))
-            }
-
-            workaround()
-        }.wait())
-
-        XCTAssertEqual(received.load(ordering: .relaxed), 10000)
-        XCTAssertEqual(metadata?.command, "SELECT")
-        XCTAssertEqual(metadata?.rows, 10000)
-    }
-
-    func test1kRoundTrips() {
-        let eventLoopGroup = MultiThreadedEventLoopGroup(numberOfThreads: 1)
-        defer { XCTAssertNoThrow(try eventLoopGroup.syncShutdownGracefully()) }
-        let eventLoop = eventLoopGroup.next()
-
-        var conn: PostgresConnection?
-        XCTAssertNoThrow(conn = try PostgresConnection.test(on: eventLoop).wait())
-        defer { XCTAssertNoThrow(try conn?.close().wait()) }
-
-        for _ in 0..<1_000 {
-            var result: PostgresQueryResult?
-            XCTAssertNoThrow(result = try conn?.query("SELECT version()", logger: .psqlTest).wait())
-            var version: String?
-            XCTAssertNoThrow(version = try result?.rows.first?.decode(String.self, context: .default))
-            XCTAssertEqual(version?.contains("PostgreSQL"), true)
-        }
-    }
-
-    func testQuerySelectParameter() {
-        let eventLoopGroup = MultiThreadedEventLoopGroup(numberOfThreads: 1)
-        defer { XCTAssertNoThrow(try eventLoopGroup.syncShutdownGracefully()) }
-        let eventLoop = eventLoopGroup.next()
-
-        var conn: PostgresConnection?
-        XCTAssertNoThrow(conn = try PostgresConnection.test(on: eventLoop).wait())
-        defer { XCTAssertNoThrow(try conn?.close().wait()) }
-
-        var result: PostgresQueryResult?
-        XCTAssertNoThrow(result = try conn?.query("SELECT \("hello")::TEXT as foo", logger: .psqlTest).wait())
-        var foo: String?
-        XCTAssertNoThrow(foo = try result?.rows.first?.decode(String.self, context: .default))
-        XCTAssertEqual(foo, "hello")
-    }
-
-    func testQueryNothing() throws {
-        let eventLoopGroup = MultiThreadedEventLoopGroup(numberOfThreads: 1)
-        defer { XCTAssertNoThrow(try eventLoopGroup.syncShutdownGracefully()) }
-        let eventLoop = eventLoopGroup.next()
-
-        var conn: PostgresConnection?
-        XCTAssertNoThrow(conn = try PostgresConnection.test(on: eventLoop).wait())
-        defer { XCTAssertNoThrow(try conn?.close().wait()) }
-
-        var _result: PostgresQueryResult?
-        XCTAssertNoThrow(_result = try conn?.query("""
-            -- Some comments
-            """, logger: .psqlTest).wait())
-
-        let result = try XCTUnwrap(_result)
-        XCTAssertEqual(result.rows, [])
-        XCTAssertEqual(result.metadata.command, "")
-    }
-
-    func testDecodeIntegers() {
-        let eventLoopGroup = MultiThreadedEventLoopGroup(numberOfThreads: 1)
-        defer { XCTAssertNoThrow(try eventLoopGroup.syncShutdownGracefully()) }
-        let eventLoop = eventLoopGroup.next()
-
-        var conn: PostgresConnection?
-        XCTAssertNoThrow(conn = try PostgresConnection.test(on: eventLoop).wait())
-        defer { XCTAssertNoThrow(try conn?.close().wait()) }
-
-        var result: PostgresQueryResult?
-        XCTAssertNoThrow(result = try conn?.query("""
-        SELECT
-            1::SMALLINT                   as smallint,
-            -32767::SMALLINT              as smallint_min,
-            32767::SMALLINT               as smallint_max,
-            1::INT                        as int,
-            -2147483647::INT              as int_min,
-            2147483647::INT               as int_max,
-            1::BIGINT                     as bigint,
-            -9223372036854775807::BIGINT  as bigint_min,
-            9223372036854775807::BIGINT   as bigint_max
-        """, logger: .psqlTest).wait())
-
-        XCTAssertEqual(result?.rows.count, 1)
-        let row = result?.rows.first
-
-        var cells: (Int16, Int16, Int16, Int32, Int32, Int32, Int64, Int64, Int64)?
-        XCTAssertNoThrow(cells = try row?.decode((Int16, Int16, Int16, Int32, Int32, Int32, Int64, Int64, Int64).self, context: .default))
-
-        XCTAssertEqual(cells?.0, 1)
-        XCTAssertEqual(cells?.1, -32_767)
-        XCTAssertEqual(cells?.2, 32_767)
-        XCTAssertEqual(cells?.3, 1)
-        XCTAssertEqual(cells?.4, -2_147_483_647)
-        XCTAssertEqual(cells?.5, 2_147_483_647)
-        XCTAssertEqual(cells?.6, 1)
-        XCTAssertEqual(cells?.7, -9_223_372_036_854_775_807)
-        XCTAssertEqual(cells?.8, 9_223_372_036_854_775_807)
-    }
-
-    func testEncodeAndDecodeIntArray() {
-        let eventLoopGroup = MultiThreadedEventLoopGroup(numberOfThreads: 1)
-        defer { XCTAssertNoThrow(try eventLoopGroup.syncShutdownGracefully()) }
-        let eventLoop = eventLoopGroup.next()
-
-        var conn: PostgresConnection?
-        XCTAssertNoThrow(conn = try PostgresConnection.test(on: eventLoop).wait())
-        defer { XCTAssertNoThrow(try conn?.close().wait()) }
-
-        var result: PostgresQueryResult?
-        let array: [Int64] = [1, 2, 3]
-        XCTAssertNoThrow(result = try conn?.query("SELECT \(array)::int8[] as array", logger: .psqlTest).wait())
-        XCTAssertEqual(result?.rows.count, 1)
-        XCTAssertEqual(try result?.rows.first?.decode([Int64].self, context: .default), array)
-    }
-
-    func testDecodeEmptyIntegerArray() {
-        let eventLoopGroup = MultiThreadedEventLoopGroup(numberOfThreads: 1)
-        defer { XCTAssertNoThrow(try eventLoopGroup.syncShutdownGracefully()) }
-        let eventLoop = eventLoopGroup.next()
-
-        var conn: PostgresConnection?
-        XCTAssertNoThrow(conn = try PostgresConnection.test(on: eventLoop).wait())
-        defer { XCTAssertNoThrow(try conn?.close().wait()) }
-
-        var result: PostgresQueryResult?
-        XCTAssertNoThrow(result = try conn?.query("SELECT '{}'::int[] as array", logger: .psqlTest).wait())
-
-        XCTAssertEqual(result?.rows.count, 1)
-        XCTAssertEqual(try result?.rows.first?.decode([Int64].self, context: .default), [])
-    }
-
-    func testDoubleArraySerialization() {
-        let eventLoopGroup = MultiThreadedEventLoopGroup(numberOfThreads: 1)
-        defer { XCTAssertNoThrow(try eventLoopGroup.syncShutdownGracefully()) }
-        let eventLoop = eventLoopGroup.next()
-
-        var conn: PostgresConnection?
-        XCTAssertNoThrow(conn = try PostgresConnection.test(on: eventLoop).wait())
-        defer { XCTAssertNoThrow(try conn?.close().wait()) }
-
-        var result: PostgresQueryResult?
-        let doubles: [Double] = [3.14, 42]
-        XCTAssertNoThrow(result = try conn?.query("SELECT \(doubles)::double precision[] as doubles", logger: .psqlTest).wait())
-        XCTAssertEqual(result?.rows.count, 1)
-        XCTAssertEqual(try result?.rows.first?.decode([Double].self, context: .default), doubles)
-    }
-
-    func testDecodeDates() {
-        let eventLoopGroup = MultiThreadedEventLoopGroup(numberOfThreads: 1)
-        defer { XCTAssertNoThrow(try eventLoopGroup.syncShutdownGracefully()) }
-        let eventLoop = eventLoopGroup.next()
-
-        var conn: PostgresConnection?
-        XCTAssertNoThrow(conn = try PostgresConnection.test(on: eventLoop).wait())
-        defer { XCTAssertNoThrow(try conn?.close().wait()) }
-
-        var result: PostgresQueryResult?
-        XCTAssertNoThrow(result = try conn?.query("""
-            SELECT
-                '2016-01-18 01:02:03 +0042'::DATE         as date,
-                '2016-01-18 01:02:03 +0042'::TIMESTAMP    as timestamp,
-                '2016-01-18 01:02:03 +0042'::TIMESTAMPTZ  as timestamptz
-            """, logger: .psqlTest).wait())
-
-        XCTAssertEqual(result?.rows.count, 1)
-
-        var cells: (Date, Date, Date)?
-        XCTAssertNoThrow(cells = try result?.rows.first?.decode((Date, Date, Date).self, context: .default))
-
-        XCTAssertEqual(cells?.0.description, "2016-01-18 00:00:00 +0000")
-        XCTAssertEqual(cells?.1.description, "2016-01-18 01:02:03 +0000")
-        XCTAssertEqual(cells?.2.description, "2016-01-18 00:20:03 +0000")
-    }
-
-    func testDecodeDecimals() {
-        let eventLoopGroup = MultiThreadedEventLoopGroup(numberOfThreads: 1)
-        defer { XCTAssertNoThrow(try eventLoopGroup.syncShutdownGracefully()) }
-        let eventLoop = eventLoopGroup.next()
-
-        var conn: PostgresConnection?
-        XCTAssertNoThrow(conn = try PostgresConnection.test(on: eventLoop).wait())
-        defer { XCTAssertNoThrow(try conn?.close().wait()) }
-
-        var result: PostgresQueryResult?
-        XCTAssertNoThrow(result = try conn?.query("""
-            SELECT
-                \(Decimal(string: "123456.789123")!)::numeric     as numeric,
-                \(Decimal(string: "-123456.789123")!)::numeric    as numeric_negative
-            """, logger: .psqlTest).wait())
-        XCTAssertEqual(result?.rows.count, 1)
-
-        var cells: (Decimal, Decimal)?
-        XCTAssertNoThrow(cells = try result?.rows.first?.decode((Decimal, Decimal).self, context: .default))
-
-        XCTAssertEqual(cells?.0, Decimal(string: "123456.789123"))
-        XCTAssertEqual(cells?.1, Decimal(string: "-123456.789123"))
-    }
-
-    func testDecodeRawRepresentables() {
-        let eventLoopGroup = MultiThreadedEventLoopGroup(numberOfThreads: 1)
-        defer { XCTAssertNoThrow(try eventLoopGroup.syncShutdownGracefully()) }
-        let eventLoop = eventLoopGroup.next()
-
-        var conn: PostgresConnection?
-        XCTAssertNoThrow(conn = try PostgresConnection.test(on: eventLoop).wait())
-        defer { XCTAssertNoThrow(try conn?.close().wait()) }
-
-        enum StringRR: String, PostgresDecodable {
-            case a
-        }
-
-        enum IntRR: Int, PostgresDecodable {
-            case b
-        }
-
-        let stringValue = StringRR.a
-        let intValue = IntRR.b
-
-        var result: PostgresQueryResult?
-        XCTAssertNoThrow(result = try conn?.query("""
-            SELECT
-                \(stringValue.rawValue)::varchar     as string,
-                \(intValue.rawValue)::int8           as int
-            """, logger: .psqlTest).wait())
-        XCTAssertEqual(result?.rows.count, 1)
-
-        var cells: (StringRR, IntRR)?
-        XCTAssertNoThrow(cells = try result?.rows.first?.decode((StringRR, IntRR).self, context: .default))
-
-        XCTAssertEqual(cells?.0, stringValue)
-        XCTAssertEqual(cells?.1, intValue)
-    }
-
-    func testRoundTripUUID() {
-        let eventLoopGroup = MultiThreadedEventLoopGroup(numberOfThreads: 1)
-        defer { XCTAssertNoThrow(try eventLoopGroup.syncShutdownGracefully()) }
-        let eventLoop = eventLoopGroup.next()
-
-        var conn: PostgresConnection?
-        XCTAssertNoThrow(conn = try PostgresConnection.test(on: eventLoop).wait())
-        defer { XCTAssertNoThrow(try conn?.close().wait()) }
-
-        let uuidString = "2c68f645-9ca6-468b-b193-ee97f241c2f8"
-
-        var result: PostgresQueryResult?
-        XCTAssertNoThrow(result = try conn?.query("""
-            SELECT \(uuidString)::UUID as uuid
-            """,
-            logger: .psqlTest
-        ).wait())
-
-        XCTAssertEqual(result?.rows.count, 1)
-        XCTAssertEqual(try result?.rows.first?.decode(UUID.self, context: .default), UUID(uuidString: uuidString))
-    }
-
-    func testRoundTripJSONB() {
-        struct Object: Codable, PostgresCodable {
-            let foo: Int
-            let bar: Int
-        }
-
-        let eventLoopGroup = MultiThreadedEventLoopGroup(numberOfThreads: 1)
-        defer { XCTAssertNoThrow(try eventLoopGroup.syncShutdownGracefully()) }
-        let eventLoop = eventLoopGroup.next()
-
-        var conn: PostgresConnection?
-        XCTAssertNoThrow(conn = try PostgresConnection.test(on: eventLoop).wait())
-        defer { XCTAssertNoThrow(try conn?.close().wait()) }
-
-        do {
-            var result: PostgresQueryResult?
-            XCTAssertNoThrow(result = try conn?.query("""
-                select \(Object(foo: 1, bar: 2))::jsonb as jsonb
-                """, logger: .psqlTest).wait())
-
-            XCTAssertEqual(result?.rows.count, 1)
-            var obj: Object?
-            XCTAssertNoThrow(obj = try result?.rows.first?.decode(Object.self, context: .default))
-            XCTAssertEqual(obj?.foo, 1)
-            XCTAssertEqual(obj?.bar, 2)
-        }
-
-        do {
-            var result: PostgresQueryResult?
-            XCTAssertNoThrow(result = try conn?.query("""
-                select \(Object(foo: 1, bar: 2))::json as json
-                """, logger: .psqlTest).wait())
-
-            XCTAssertEqual(result?.rows.count, 1)
-            var obj: Object?
-            XCTAssertNoThrow(obj = try result?.rows.first?.decode(Object.self, context: .default))
-            XCTAssertEqual(obj?.foo, 1)
-            XCTAssertEqual(obj?.bar, 2)
-        }
-    }
-    
->>>>>>> d6b6487c
 }